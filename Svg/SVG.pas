--- conflicted
+++ resolved
@@ -1,4212 +1,4208 @@
-{******************************************************************}
-{ SVG Image                                                        }
-{                                                                  }
-{ home page : http://www.mwcs.de                                   }
-{ email     : martin.walter@mwcs.de                                }
-{                                                                  }
-{ date      : 05-06-2020                                           }
-{                                                                  }
-{ version   : 0.69c                                                }
-{                                                                  }
-{ Use of this file is permitted for commercial and non-commercial  }
-{ use, as long as the author is credited.                          }
-{ This file (c) 2005, 2008 Martin Walter                           }
-{                                                                  }
-{ Thanks to:                                                       }
-{ Bart Vandromme (parsing errors)                                  }
-{ Chris Ueberall (parsing errors)                                  }
-{ Elias Zurschmiede (font error)                                   }
-{ Christopher Cerny  (Dash Pattern)                                }
-{ Carlo Barazzetta (fixed transform)                               }
-{ Carlo Barazzetta (fixed style display none)                      }
-{ Carlo Barazzetta (added fixedcolor and grayscale)                }
-{ Kiriakos Vlahos (fixed CalculateMatrices)                        }
-{ Kiriakos Vlahos (added FillMode property)                        }
-{ Kiriakos Vlahos (fixed SetBounds based on ViewBox)               }
-{ Kiriakos Vlahos (added 'fill-rule' presentation attribute)       }
-{ Kiriakos Vlahos (fixed loadlength)                               }
-{ Kiriakos Vlahos (Fixed currentColor and default fillcolor)       }
-{                                                                  }
-{ This Software is distributed on an "AS IS" basis, WITHOUT        }
-{ WARRANTY OF ANY KIND, either express or implied.                 }
-{                                                                  }
-{ *****************************************************************}
-
-unit SVG;
-
-{.$DEFINE USE_TEXT} // Define to use "real" text instead of paths
-
-interface
-
-uses
-  Winapi.Windows, Winapi.GDIPOBJ, Winapi.GDIPAPI,
-  System.UITypes, System.Classes, System.Math,
-  {$IF CompilerVersion > 27}System.NetEncoding,{$ELSE}IdCoderMIME,{$IFEND}
-  System.Math.Vectors, System.Types,
-  Xml.XmlIntf,
-  GDIPOBJ2, GDIPKerning, GDIPPathText,
-  SVGTypes, SVGStyle, SVGColor;
-
-type
-  TSVG = class;
-
-  TSVGObject = class(TPersistent)
-  private
-    FItems: TList;
-    FVisible: TTriStateBoolean;
-    FDisplay: TTriStateBoolean;
-    FParent: TSVGObject;
-    FStyle: TStyle;
-    FID: string;
-    FObjectName: string;
-    FClasses: TArray<string>;
-
-    function GetCount: Integer;
-    procedure SetItem(const Index: Integer; const Item: TSVGObject);
-    function GetItem(const Index: Integer): TSVGObject;
-
-    function GetDisplay: TTriStateBoolean;
-    function GetVisible: TTriStateBoolean;
-  protected
-    class function New(Parent: TSVGObject): TSVGObject;
-    procedure AssignTo(Dest: TPersistent); override;
-    function GetRoot: TSVG;
-  public
-    constructor Create; overload; virtual;
-    constructor Create(Parent: TSVGObject); overload;
-    destructor Destroy; override;
-    procedure Clear; virtual;
-    function Clone(Parent: TSVGObject): TSVGObject;
-    function Add(Item: TSVGObject): Integer;
-    procedure Delete(Index: Integer);
-    function Remove(Item: TSVGObject): Integer;
-    function IndexOf(Item: TSVGObject): Integer;
-    function FindByID(const Name: string): TSVGObject;
-    function FindByType(Typ: TClass; Previous: TSVGObject = nil): TSVGObject;
-    procedure CalculateMatrices;
-    function ObjectBounds(IncludeStroke: Boolean = False;
-      ApplyTranform: Boolean = False): TRectF; virtual;
-
-    procedure PaintToGraphics(Graphics: TGPGraphics); virtual; abstract;
-    procedure PaintToPath(Path: TGPGraphicsPath); virtual; abstract;
-    procedure ReadIn(const Node: IXMLNode); virtual;
-
-    property Items[const Index: Integer]: TSVGObject read GetItem write SetItem; default;
-    property Count: Integer read GetCount;
-
-    property Display: TTriStateBoolean read GetDisplay write FDisplay;
-    property Visible: TTriStateBoolean read GetVisible write FVisible;
-    property Parent: TSVGObject read FParent;
-    property Style: TStyle read FStyle;
-    property ID: string read FID;
-    property ObjectName: string read FObjectName;
-  end;
-
-  TSVGMatrix = class(TSVGObject)
-  private
-    FPureMatrix: TMatrix;
-    FCalculatedMatrix: TMatrix;
-    procedure SetPureMatrix(const Value: TMatrix);
-
-    function Transform(const P: TPointF): TPointF; overload;
-  protected
-    procedure CalcMatrix; virtual;
-    procedure AssignTo(Dest: TPersistent); override;
-  public
-    procedure Clear; override;
-    procedure ReadIn(const Node: IXMLNode); override;
-    property Matrix: TMatrix read FCalculatedMatrix;
-    property PureMatrix: TMatrix read FPureMatrix write SetPureMatrix;
-  end;
-
-  TSVGBasic = class(TSVGMatrix)
-  private
-    FFillColor: TColor;
-    FStrokeColor: TColor;
-    FFillOpacity: TFloat;
-    FStrokeOpacity: TFloat;
-    FStrokeWidth: TFloat;
-    FStrokeLineJoin: string;
-    FStrokeLineCap: string;
-    FStrokeMiterLimit: TFloat;
-    FStrokeDashOffset: TFloat;
-    FStrokeDashArray: TSingleDynArray;
-    FStrokeDashArrayCount: Integer;
-    FArrayNone: Boolean;
-
-    FFontName: string;
-    FFontSize: TFloat;
-    FFontWeight: Integer;
-    FFontStyle: Integer;
-    FTextDecoration: TTextDecoration;
-
-    FPath: TGPGraphicsPath2;
-    FFillMode: TFillMode;
-    FClipPath: TGPGraphicsPath;
-    FX: TFloat;
-    FY: TFloat;
-    FWidth: TFloat;
-    FHeight: TFloat;
-    FStyleChanged: Boolean;
-
-    function IsFontAvailable: Boolean;
-    procedure ReadChildren(const Node: IXMLNode); virtual;
-    procedure SetStrokeDashArray(const S: string);
-    procedure SetClipURI(const Value: string);
-
-    function GetFillColor: TColor;
-    function GetStrokeColor: TColor;
-    function GetFillOpacity: TFloat;
-    function GetStrokeOpacity: TFloat;
-    function GetStrokeWidth: TFloat;
-    function GetClipURI: string;
-    function GetStrokeLineCap: TLineCap;
-    function GetStrokeDashCap: TDashCap;
-    function GetStrokeLineJoin: TLineJoin;
-    function GetStrokeMiterLimit: TFloat;
-    function GetStrokeDashOffset: TFloat;
-    function GetStrokeDashArray(var Count: Integer): PSingle;
-
-    function GetFontName: string;
-    function GetFontWeight: Integer;
-    function GetFontSize: TFloat;
-    function GetFontStyle: Integer;
-    function GetTextDecoration: TTextDecoration;
-    procedure ParseFontWeight(const S: string);
-    procedure UpdateStyle;
-    procedure OnStyleChanged(Sender: TObject);
-  protected
-    FRX: TFloat;
-    FRY: TFloat;
-    FFillURI: string;
-    FStrokeURI: string;
-    FClipURI: string;
-    FLineWidth: TFloat;
-    FFillRule: Integer;
-    FColorInterpolation: TFloat;
-    FColorRendering: TFloat;
-
-    procedure LoadLengthProperty(const Node: IXMLNode; const S: string;
-      LengthType: TLengthType; var X: TFloat);
-    procedure AssignTo(Dest: TPersistent); override;
-    procedure ReadStyle(Style: TStyle); virtual;
-    procedure ConstructPath; virtual;
-    function GetClipPath: TGPGraphicsPath;
-    procedure CalcClipPath;
-
-    function GetFillBrush: TGPBrush;
-    function GetStrokeBrush: TGPBrush;
-    function GetStrokePen(const StrokeBrush: TGPBrush): TGPPen;
-
-    procedure BeforePaint(const Graphics: TGPGraphics; const Brush: TGPBrush;
-      const Pen: TGPPen); virtual;
-    procedure AfterPaint(const Graphics: TGPGraphics; const Brush: TGPBrush;
-      const Pen: TGPPen); virtual;
-  public
-    constructor Create; override;
-    procedure Clear; override;
-    procedure PaintToGraphics(Graphics: TGPGraphics); override;
-
-    procedure PaintToPath(Path: TGPGraphicsPath); override;
-    procedure ReadIn(const Node: IXMLNode); override;
-    function ObjectBounds(IncludeStroke: Boolean = False;
-      ApplyTranform: Boolean = False): TRectF; override;
-
-    property Root: TSVG read GetRoot;
-
-    property FillColor: TColor read GetFillColor write FFillColor;
-    property FillMode: TFillMode read fFillMode write fFillMode;
-    property StrokeColor: TColor read GetStrokeColor write FStrokeColor;
-    property FillOpacity: TFloat read GetFillOpacity write FFillOpacity;
-    property StrokeOpacity: TFloat read GetStrokeOpacity write FStrokeOpacity;
-    property StrokeWidth: TFloat read GetStrokeWidth write FStrokeWidth;
-    property ClipURI: string read GetClipURI write SetClipURI;
-    property FillURI: string read FFillURI write FFillURI;
-    property StrokeURI: string read FStrokeURI write FStrokeURI;
-    property X: TFloat read FX write FX;
-    property Y: TFloat read FY write FY;
-    property Width: TFloat read FWidth write FWidth;
-    property Height: TFloat read FHeight write FHeight;
-    property RX: TFloat read FRX write FRX;
-    property RY: TFloat read FRY write FRY;
-
-    property StrokeLineCap: TLineCap read GetStrokeLineCap;
-    property StrokeLineJoin: TLineJoin read GetStrokeLineJoin;
-    property StrokeMiterLimit: TFloat read GetStrokeMiterLimit write FStrokeMiterLimit;
-    property StrokeDashOffset: TFloat read GetStrokeDashOffset write FStrokeDashOffset;
-
-    property FontName: string read GetFontName write FFontName;
-    property FontSize: TFloat read GetFontSize write FFontSize;
-    property FontWeight: Integer read GetFontWeight write FFontWeight;
-    property FontStyle: Integer read GetFontStyle write FFontStyle;
-    property TextDecoration: TTextDecoration read GetTextDecoration write FTextDecoration;
-  end;
-
-  TSVG = class(TSVGBasic)
-  strict private
-    FRootBounds: TGPRectF;
-    FInitialMatrix: TMatrix;
-    FSource: string;
-    FAngle: TFloat;
-    FAngleMatrix: TMatrix;
-    FViewBox: TRectF;
-    FFileName: string;
-    FSize: TSizeF;
-    FGrayscale: Boolean;
-    FFixedColor: TColor;
-
-    procedure SetViewBox(const Value: TRectF);
-
-    procedure SetSVGOpacity(Opacity: TFloat);
-    procedure SetAngle(Angle: TFloat);
-    procedure Paint(const Graphics: TGPGraphics; Rects: PRectArray;
-      RectCount: Integer);
-  private
-    FStyles: TStyleList;
-    procedure SetFixedColor(const Value: TColor);
-    procedure ReloadFromText;
-    procedure SetGrayscale(const Value: boolean);
-  protected
-    procedure CalcCompleteSize;
-    procedure CalcMatrix; override;
-    procedure AssignTo(Dest: TPersistent); override;
-    procedure ReadStyles(const Node: IXMLNode);
-  public
-    constructor Create; override;
-    destructor Destroy; override;
-
-    procedure Clear; override;
-    procedure ReadIn(const Node: IXMLNode); override;
-
-    procedure DeReferenceUse;
-    function GetStyleValue(const Name, Key: string): string;
-
-    procedure LoadFromText(const Text: string);
-    procedure LoadFromFile(const FileName: string);
-    procedure LoadFromStream(Stream: TStream); overload;
-    procedure SaveToFile(const FileName: string);
-    procedure SaveToStream(Stream: TStream);
-
-    function SaveToNode(const Parent: IXMLNode;
-      Left, Top, Width, Height: TFloat): IXMLNode;
-
-    procedure SetBounds(const Bounds: TGPRectF);
-    procedure PaintTo(DC: HDC; Bounds: TGPRectF;
-      Rects: PRectArray; RectCount: Integer); overload;
-    procedure PaintTo(MetaFile: TGPMetaFile; Bounds: TGPRectF;
-      Rects: PRectArray; RectCount: Integer); overload;
-    procedure PaintTo(Graphics: TGPGraphics; Bounds: TGPRectF;
-      Rects: PRectArray; RectCount: Integer); overload;
-    procedure PaintTo(DC: HDC; aLeft, aTop, aWidth, aHeight : single); overload;
-    function RenderToIcon(Size: Integer): HICON;
-    function RenderToBitmap(Width, Height: Integer): HBITMAP;
-
-    property InitialMatrix: TMatrix read FInitialMatrix write FInitialMatrix;
-    property SVGOpacity: TFloat write SetSVGOpacity;
-    property Source: string read FSource;
-    property Angle: TFloat read FAngle write SetAngle;
-    property ViewBox: TRectF read FViewBox write SetViewBox;
-    property Grayscale: boolean read FGrayscale write SetGrayscale;
-    property FixedColor: TColor read FFixedColor write SetFixedColor;
-  end;
-
-  TSVGContainer = class(TSVGBasic)
-  public
-    procedure ReadIn(const Node: IXMLNode); override;
-  end;
-
-  TSVGSwitch = class(TSVGBasic)
-  public
-    procedure ReadIn(const Node: IXMLNode); override;
-  end;
-
-  TSVGDefs = class(TSVGBasic)
-  public
-    procedure ReadIn(const Node: IXMLNode); override;
-  end;
-
-  TSVGUse = class(TSVGBasic)
-  private
-    FReference: string;
-  protected
-    procedure AssignTo(Dest: TPersistent); override;
-    procedure Construct;
-  public
-    procedure PaintToPath(Path: TGPGraphicsPath); override;
-    procedure PaintToGraphics(Graphics: TGPGraphics); override;
-    procedure Clear; override;
-    procedure ReadIn(const Node: IXMLNode); override;
-  end;
-
-  TSVGRect = class(TSVGBasic)
-  protected
-    procedure ConstructPath; override;
-  public
-    procedure ReadIn(const Node: IXMLNode); override;
-    function ObjectBounds(IncludeStroke: Boolean = False;
-      ApplyTranform: Boolean = False): TRectF; override;
-  end;
-
-  TSVGLine = class(TSVGBasic)
-  protected
-    procedure ConstructPath; override;
-  public
-    procedure ReadIn(const Node: IXMLNode); override;
-    function ObjectBounds(IncludeStroke: Boolean = False;
-      ApplyTranform: Boolean = False): TRectF; override;
-  end;
-
-  TSVGPolyLine = class(TSVGBasic)
-  private
-    FPoints: TListOfPoints;
-    FPointCount: Integer;
-    procedure ConstructPoints(const S: string);
-  protected
-    procedure AssignTo(Dest: TPersistent); override;
-    procedure ConstructPath; override;
-  public
-    constructor Create; override;
-    procedure Clear; override;
-    procedure ReadIn(const Node: IXMLNode); override;
-    function ObjectBounds(IncludeStroke: Boolean = False;
-      ApplyTranform: Boolean = False): TRectF; override;
-  end;
-
-  TSVGPolygon = class(TSVGPolyLine)
-  protected
-    procedure ConstructPath; override;
-  public
-  end;
-
-  TSVGEllipse = class(TSVGBasic)
-  protected
-    FCX: TFloat;
-    FCY: TFloat;
-    procedure ConstructPath; override;
-    procedure AssignTo(Dest: TPersistent); override;
-  public
-    procedure Clear; override;
-    procedure ReadIn(const Node: IXMLNode); override;
-    function ObjectBounds(IncludeStroke: Boolean = False;
-      ApplyTranform: Boolean = False): TRectF; override;
-    property CX: TFloat read FCX write FCX;
-    property CY: TFloat read FCY write FCY;
-  end;
-
-  TSVGPath = class(TSVGBasic)
-  private
-    procedure PrepareMoveLineCurveArc(const ACommand: Char; SL: TStrings);
-    function SeparateValues(const ACommand: Char; const S: string): TStrings;
-    function Split(const S: string): TStrings;
-  protected
-    procedure ConstructPath; override;
-  public
-    procedure ReadIn(const Node: IXMLNode); override;
-    function ObjectBounds(IncludeStroke: Boolean = False;
-      ApplyTranform: Boolean = False): TRectF; override;
-  end;
-
-  TSVGImage = class(TSVGBasic)
-  private
-    FFileName: string;
-    FImage: TGPImage;
-    FStream: TMemoryStream;
-  protected
-    procedure AssignTo(Dest: TPersistent); override;
-  public
-    constructor Create; override;
-    procedure Clear; override;
-    procedure PaintToGraphics(Graphics: TGPGraphics); override;
-    procedure ReadIn(const Node: IXMLNode); override;
-    function ObjectBounds(IncludeStroke: Boolean = False;
-      ApplyTranform: Boolean = False): TRectF; override;
-    property Data: TMemoryStream read FStream;
-  end;
-
-  TSVGCustomText = class(TSVGBasic)
-  private
-    FText: string;
-    FUnderlinePath: TGPGraphicsPath;
-    FStrikeOutPath: TGPGraphicsPath;
-
-    FFontHeight: TFloat;
-    FDX: TFloat;
-    FDY: TFloat;
-
-    FHasX: Boolean;
-    FHasY: Boolean;
-
-    function GetCompleteWidth: TFloat;
-    procedure SetSize; virtual;
-    function GetFont: TGPFont;
-    function GetFontFamily(const FontName: string): TGPFontFamily;
-
-    function IsInTextPath: Boolean;
-  protected
-    procedure AssignTo(Dest: TPersistent); override;
-    procedure ConstructPath; override;
-    procedure ParseNode(const Node: IXMLNode); virtual;
-    procedure BeforePaint(const Graphics: TGPGraphics; const Brush: TGPBrush;
-      const Pen: TGPPen); override;
-    procedure AfterPaint(const Graphics: TGPGraphics; const Brush: TGPBrush;
-      const Pen: TGPPen); override;
-
-    procedure ReadTextNodes(const Node: IXMLNode); virtual;
-  public
-    constructor Create; override;
-    procedure Clear; override;
-    procedure ReadIn(const Node: IXMLNode); override;
-    function ObjectBounds(IncludeStroke: Boolean = False;
-      ApplyTranform: Boolean = False): TRectF; override;
-    procedure PaintToGraphics(Graphics: TGPGraphics); override;
-
-    property DX: TFloat read FDX write FDX;
-    property DY: TFloat read FDY write FDY;
-    property FontHeight: TFloat read FFontHeight write FFontHeight;
-    property Text: string read FText write FText;
-  end;
-
-  TSVGText = class(TSVGCustomText)
-  public
-    procedure ReadIn(const Node: IXMLNode); override;
-  end;
-
-  TSVGTSpan = class(TSVGText)
-  private
-  protected
-    procedure ReadTextNodes(const Node: IXMLNode); override;
-  public
-  end;
-
-  TSVGTextPath = class(TSVGCustomText)
-  private
-    FOffset: TFloat;
-    FOffsetIsPercent: Boolean;
-    FPathRef: string;
-    FMethod: TTextPathMethod;
-    FSpacing: TTextPathSpacing;
-  protected
-    procedure ConstructPath; override;
-    procedure ReadTextNodes(const Node: IXMLNode); override;
-  public
-    procedure Clear; override;
-    procedure ReadIn(const Node: IXMLNode); override;
-  end;
-
-  TSVGClipPath = class(TSVGBasic)
-  private
-    FClipPath: TGPGraphicsPath;
-  protected
-    procedure ConstructClipPath;
-  public
-    destructor Destroy; override;
-    procedure Clear; override;
-    procedure PaintToPath(Path: TGPGraphicsPath); override;
-    procedure PaintToGraphics(Graphics: TGPGraphics); override;
-    procedure ReadIn(const Node: IXMLNode); override;
-    function GetClipPath: TGPGraphicsPath;
-  end;
-
-implementation
-
-uses
-  System.SysUtils, System.Variants, System.StrUtils, System.Character,
-  Xml.XmlDoc, Xml.xmldom,
-{$IFDEF MSWINDOWS}
-  Xml.Win.msxmldom,
-{$ENDIF}
-  SVGParse, SVGProperties, SVGPaint, SVGPath, SVGCommon;
-
-{$REGION 'TSVGObject'}
-constructor TSVGObject.Create;
-begin
-  inherited;
-  FParent := nil;
-  FStyle := TStyle.Create;
-  FItems := TList.Create;
-  Clear;
-end;
-
-constructor TSVGObject.Create(Parent: TSVGObject);
-begin
-  Create;
-  if Assigned(Parent) then
-  begin
-    Parent.Add(Self);
-  end;
-end;
-
-destructor TSVGObject.Destroy;
-begin
-  Clear;
-  FItems.Free;
-
-  if Assigned(FParent) then
-  begin
-    FParent.Remove(Self);
-  end;
-
-  FStyle.Free;
-
-  inherited;
-end;
-
-procedure TSVGObject.CalculateMatrices;
-var
-  C: Integer;
-begin
-  if Self is TSVGMatrix then
-  begin
-    TSVGMatrix(Self).CalcMatrix;
-
-    if Self is TSVGBasic then
-      TSVGBasic(Self).CalcClipPath;
-  end;
-
-  for C := 0 to FItems.Count - 1 do
-  begin
-    TSVGObject(FItems[C]).CalculateMatrices;
-  end;
-end;
-
-procedure TSVGObject.Clear;
-begin
-  while Count > 0 do
-  begin
-    Items[0].Free;
-  end;
-
-  Visible := tbTrue;
-  Display := tbTrue;
-  FID := '';
-
-  SetLength(FClasses, 0);
-  FStyle.Clear;
-  FObjectName := '';
-end;
-
-function TSVGObject.Clone(Parent: TSVGObject): TSVGObject;
-var
-  C: Integer;
-begin
-  Result := New(Parent);
-  Result.Assign(Self);
-
-  for C := 0 to FItems.Count - 1 do
-    GetItem(C).Clone(Result);
-end;
-
-function TSVGObject.Add(Item: TSVGObject): Integer;
-begin
-  Result := FItems.Add(Item);
-  Item.FParent := Self;
-end;
-
-procedure TSVGObject.Delete(Index: Integer);
-var
-  Item: TSVGBasic;
-begin
-  if (Index >= 0) and (Index < Count) then
-  begin
-    Item := FItems[Index];
-    FItems.Delete(Index);
-    Remove(Item);
-  end;
-end;
-
-function TSVGObject.Remove(Item: TSVGObject): Integer;
-begin
-  Result := FItems.Remove(Item);
-  if Assigned(Item) then
-  begin
-    if Item.FParent = Self then
-      Item.FParent := nil;
-  end;
-end;
-
-function TSVGObject.IndexOf(Item: TSVGObject): Integer;
-begin
-  Result := FItems.IndexOf(Item);
-end;
-
-class function TSVGObject.New(Parent: TSVGObject): TSVGObject;
-begin
-  // Create(Parent) will call the virtual Create and the appropriate \
-  // constructor will be used.
-  // You call New from an instance of a type
-  Result := Self.Create(Parent);
-end;
-
-function TSVGObject.ObjectBounds(IncludeStroke, ApplyTranform: Boolean): TRectF;
-begin
-  Result := TRectF.Create(0, 0, 0, 0);
-end;
-
-function TSVGObject.FindByID(const Name: string): TSVGObject;
-
-  procedure Walk(SVG: TSVGObject);
-  var
-    C: Integer;
-  begin
-    if (SVG.FID = Name) or ('#' + SVG.FID = Name) then
-    begin
-      Result := SVG;
-      Exit;
-    end;
-
-    for C := 0 to SVG.Count - 1  do
-    begin
-      Walk(SVG[C]);
-      if Assigned(Result) then
-        Exit;
-    end;
-  end;
-
-begin
-  Result := nil;
-  Walk(Self);
-end;
-
-function TSVGObject.FindByType(Typ: TClass; Previous: TSVGObject = nil): TSVGObject;
-var
-  Found: Boolean;
-
-  procedure Walk(SVG: TSVGObject);
-  var
-    C: Integer;
-  begin
-    if (SVG.ClassName = Typ.ClassName) and
-       (Found) then
-    begin
-      Result := SVG;
-      Exit;
-    end;
-
-    if SVG = Previous then
-      Found := True;
-
-    for C := 0 to SVG.Count - 1  do
-    begin
-      Walk(SVG[C]);
-      if Assigned(Result) then
-        Exit;
-    end;
-  end;
-
-begin
-  Found := (Previous = nil);
-  Result := nil;
-  Walk(Self);
-end;
-
-procedure TSVGObject.AssignTo(Dest: TPersistent);
-var
-  SVG: TSVGObject;
-begin
-  if (Dest is TSVGObject) then
-  begin
-    SVG := Dest as TSVGObject;
-    SVG.FVisible := FVisible;
-    SVG.Display := FDisplay;
-    SVG.FID := FID;
-    SVG.FObjectName := FObjectName;
-
-    FreeAndNil(SVG.FStyle);
-    SVG.FStyle := FStyle.Clone;
-    SVG.FClasses := Copy(FClasses, 0);
-  end;
-end;
-
-function TSVGObject.GetCount: Integer;
-begin
-  Result := FItems.Count;
-end;
-
-procedure TSVGObject.SetItem(const Index: Integer; const Item: TSVGObject);
-begin
-  if (Index >= 0) and (Index < Count) then
-    FItems[Index] := Item;
-end;
-
-function TSVGObject.GetItem(const Index: Integer): TSVGObject;
-begin
-  if (Index >= 0) and (Index < Count) then
-    Result := FItems[Index]
-  else
-    Result := nil;
-end;
-
-function TSVGObject.GetRoot: TSVG;
-var
-  Temp: TSVGObject;
-begin
-  Temp := Self;
-
-  while Assigned(Temp) and (not (Temp is TSVG)) do
-    Temp := Temp.FParent;
-
-  Result := TSVG(Temp);
-end;
-
-function TSVGObject.GetDisplay: TTriStateBoolean;
-// if display is false in an element, children also will not be displayed
-var
-  SVG: TSVGObject;
-begin
-  Result := tbTrue;
-  SVG := Self;
-  while Assigned(SVG) do
-  begin
-    if SVG.FDisplay = tbFalse then Exit(tbFalse);
-    SVG := SVG.FParent;
-  end;
-end;
-
-function TSVGObject.GetVisible: TTriStateBoolean;
-var
-  SVG: TSVGObject;
-begin
-  Result := tbTrue;
-  SVG := Self;
-  while Assigned(SVG) do
-  begin
-    if SVG.FVisible <> tbInherit then Exit(SVG.FVisible);
-    SVG := SVG.FParent;
-  end;
-end;
-
-procedure TSVGObject.ReadIn(const Node: IXMLNode);
-var
-  S: string;
-  C: Integer;
-
-  {$IF CompilerVersion < 28}
-  procedure DeleteElement(var A: TArray<string>; const Index: Cardinal;
-      Count: Cardinal = 1);
-  var
-    ALength: Cardinal;
-    i: Cardinal;
-  begin
-    ALength := Length(A);
-    for i := Index + Count to ALength - 1 do
-      A[i - Count] := A[i];
-    SetLength(A, ALength - Count);
-  end;
-  {$IFEND}
-
-begin
-  LoadString(Node, 'id', FID);
-
-  LoadDisplay(Node, FDisplay);
-  LoadVisible(Node, FVisible);
-
-  for C := 0 to Node.AttributeNodes.count - 1 do
-  begin
-    S := Node.AttributeNodes[C].nodeName;
-    FStyle.AddStyle(S, VarToStr(Node.AttributeNodes[C].nodeValue));
-  end;
-
-  LoadString(Node, 'style', S);
-  FStyle.SetValues(S);
-
-  S := '';
-  LoadString(Node, 'class', S);
-
-  FClasses := S.Split([',']);
-  for C := Length(FClasses) - 1 downto 0 do
-  begin
-    FClasses[C] := Trim(FClasses[C]);
-    if FClasses[C] = '' then
-      {$IF CompilerVersion < 28}
-      DeleteElement(FClasses, C, 1);
-      {$ELSE}
-      System.Delete(FClasses, C , 1);
-      {$IFEND}
-  end;
-
-  FObjectName := Node.nodeName;
-end;
-{$ENDREGION}
-
-{$REGION 'TSVGMatrix'}
-procedure TSVGMatrix.AssignTo(Dest: TPersistent);
-begin
-  inherited;
-  if Dest is TSVGMatrix then
-  begin
-    TSVGMatrix(Dest).FPureMatrix := FPureMatrix;
-  end;
-end;
-
-procedure TSVGMatrix.CalcMatrix;
-var
-  SVG: TSVGObject;
-begin
-  SVG := Parent;
-  while Assigned(SVG) do
-  begin
-    if SVG is TSVGMatrix then break;
-    SVG := SVG.FParent;
-  end;
-
-  if Assigned(SVG) and (TSVGMatrix(SVG).Matrix.m33 = 1) then
-    FCalculatedMatrix := TSVGMatrix(SVG).Matrix
-  else
-    FillChar(FCalculatedMatrix, SizeOf(FCalculatedMatrix), 0);
-
-  if FPureMatrix.m33 = 1 then begin
-    if FCalculatedMatrix.m33 = 1 then
-      FCalculatedMatrix := FPureMatrix * FCalculatedMatrix
-    else
-      FCalculatedMatrix := FPureMatrix;
-  end;
-end;
-
-procedure TSVGMatrix.Clear;
-begin
-  inherited;
-  FillChar(FPureMatrix, SizeOf(FPureMatrix), 0);
-  FillChar(FCalculatedMatrix, SizeOf(FCalculatedMatrix), 0);
-end;
-
-procedure TSVGMatrix.ReadIn(const Node: IXMLNode);
-var
-  M: TMatrix;
-begin
-  inherited;
-  M := FPureMatrix;
-  LoadTransform(Node, 'transform', M);
-  FPureMatrix := M;
-end;
-
-procedure TSVGMatrix.SetPureMatrix(const Value: TMatrix);
-begin
-  FPureMatrix := Value;
-end;
-
-function TSVGMatrix.Transform(const P: TPointF): TPointF;
-begin
-  if FCalculatedMatrix.m33 = 1 then
-    Result := P * FCalculatedMatrix
-  else
-    Result := P;
-end;
-
-{$ENDREGION}
-
-{$REGION 'TSVGBasic'}
-constructor TSVGBasic.Create;
-begin
-  inherited;
-  FPath := nil;
-  // default SVG fill-rule is nonzero
-  FFillMode := FillModeWinding;
-  SetLength(FStrokeDashArray, 0);
-  FStyle.OnChange := OnStyleChanged;
-  FClipPath := nil;
-end;
-
-procedure TSVGBasic.BeforePaint(const Graphics: TGPGraphics;
-  const Brush: TGPBrush; const Pen: TGPPen);
-Var
-  SolidBrush : TGPBrush;
-begin
-  if (Brush is TGPPathGradientBrush) and (FPath <> nil) and (FFillColor <> SVG_INHERIT_COLOR) then
-  begin
-    // Fill with solid color
-    SolidBrush :=  TGPSolidBrush.Create(TGPColor(FFillColor));
-    try
-      Graphics.FillPath(SolidBrush, FPath);
-    finally
-      SolidBrush.Free;
-      FFillColor := SVG_INHERIT_COLOR;
-    end;
-  end;
- end;
-
-procedure TSVGBasic.CalcClipPath;
-begin
-  FClipPath := GetClipPath;
-end;
-
-procedure TSVGBasic.Clear;
-begin
-  inherited;
-
-  FX := 0;
-  FY := 0;
-  FWidth := 0;
-  FHeight := 0;
-  FRX := UndefinedFloat;
-  FRY := UndefinedFloat;
-  FFillURI := '';
-  FStrokeURI := '';
-  FillColor := SVG_INHERIT_COLOR;
-  StrokeColor := SVG_INHERIT_COLOR;
-
-  StrokeWidth := UndefinedFloat;
-
-  FStrokeOpacity := 1;
-  FFillOpacity := 1;
-  FLineWidth := UndefinedFloat;
-
-  FStrokeLineJoin := '';
-  FStrokeLineCap := '';
-  FStrokeMiterLimit := UndefinedFloat;
-  FStrokeDashOffset := UndefinedFloat;
-
-  SetLength(FStrokeDashArray, 0);
-  FStrokeDashArrayCount := 0;
-  FArrayNone := False;
-
-  FFontName := '';
-  FFontSize := UndefinedInt;
-  FFontWeight := UndefinedInt;
-  FFontStyle := UndefinedInt;
-
-  FTextDecoration := [tdInherit];
-
-  FreeAndNil(FPath);
-  FClipPath := nil;
-end;
-
-procedure TSVGBasic.PaintToGraphics(Graphics: TGPGraphics);
-var
-  Brush, StrokeBrush: TGPBrush;
-  Pen: TGPPen;
-
-  TGP: TGPMatrix;
-
-  ClipRoot: TSVGBasic;
-begin
-  if (FPath = nil) {or (FPath.GetLastStatus <> OK)} then
-    Exit;
-
-  if FClipPath = nil then
-    CalcClipPath;
-
-  try
-    if Assigned(FClipPath) then
-    begin
-      if ClipURI <> '' then
-      begin
-        ClipRoot := TSVGBasic(GetRoot.FindByID(ClipURI));
-        if Assigned(ClipRoot) then
-        begin
-          TGP := ToGPMatrix(ClipRoot.Matrix);
-          try
-            Graphics.SetTransform(TGP);
-          finally
-            TGP.Free;
-          end;
-        end;
-      end;
-      Graphics.SetClip(FClipPath);
-      Graphics.ResetTransform;
-    end;
-
-    TGP := ToGPMatrix(Matrix);
-    try
-      Graphics.SetTransform(TGP);
-    finally
-      TGP.Free;
-    end;
-
-    if FStyleChanged then
-      UpdateStyle;
-
-    Brush := GetFillBrush;
-    try
-      StrokeBrush := GetStrokeBrush;
-      Pen := GetStrokePen(StrokeBrush);
-
-      try
-        BeforePaint(Graphics, Brush, Pen);
-        if Assigned(Brush) and (Brush.GetLastStatus = OK) then
-          Graphics.FillPath(Brush, FPath);
-
-        if Assigned(Pen) and (Pen.GetLastStatus = OK) then
-          Graphics.DrawPath(Pen, FPath);
-
-        AfterPaint(Graphics, Brush, Pen);
-      finally
-        Pen.Free;
-        StrokeBrush.Free;
-      end;
-    finally
-      Brush.Free;
-    end;
-
-  finally
-    Graphics.ResetTransform;
-    Graphics.ResetClip;
-  end;
-end;
-
-procedure TSVGBasic.PaintToPath(Path: TGPGraphicsPath);
-var
-  P: TGPGraphicsPath;
-  M: TGPMatrix;
-begin
-  if FPath = nil then
-    Exit;
-  P := FPath.Clone;
-
-  if Matrix.m33 = 1 then
-  begin
-    M := ToGPMatrix(Matrix);
-    P.Transform(M);
-    M.Free;
-  end;
-
-  Path.AddPath(P, False);
-  P.Free;
-end;
-
-function TSVGBasic.ObjectBounds(IncludeStroke: Boolean; ApplyTranform: Boolean): TRectF;
-begin
-  Result := TRectF.Create(TPointF.Create(FX, FY), FWidth, FHeight);
-end;
-
-procedure TSVGBasic.OnStyleChanged(Sender: TObject);
-begin
-  FStyleChanged := True;
-end;
-
-procedure TSVGBasic.UpdateStyle;
-var
-  LRoot: TSVG;
-  C: Integer;
-  Style: TStyle;
-begin
-  LRoot := GetRoot;
-  for C := -2 to Length(FClasses) do
-  begin
-    case C of
-      -2: Style := LRoot.FStyles.GetStyleByName(FObjectName);
-      -1: Style := LRoot.FStyles.GetStyleByName('#' + FID);
-      else
-        begin
-          if C < Length(FClasses) then
-          begin
-            if Assigned(LRoot) then
-            begin
-              Style := LRoot.FStyles.GetStyleByName(FObjectName + '.' + FClasses[C]);
-              if Style = nil then
-              begin
-                Style := LRoot.FStyles.GetStyleByName('.' + FClasses[C]);
-                if Style = nil then
-                  Style := LRoot.FStyles.GetStyleByName(FClasses[C]);
-              end;
-            end else
-              Style := nil;
-          end else
-            Style := FStyle;
-          end;
-        end;
-
-    if Assigned(Style) then
-      ReadStyle(Style);
-  end;
-
-  if LRoot.Grayscale then
-    begin
-      FillColor   := GetSVGGrayscale(GetSVGColor(FFillURI));
-      StrokeColor := GetSVGGrayscale(GetSVGColor(FStrokeURI));
-    end
-   else
-    begin
-      FillColor   := GetSVGColor(FFillURI);
-      StrokeColor := GetSVGColor(FStrokeURI);
-    end;
-
-  if (LRoot.FixedColor <> SVG_INHERIT_COLOR) then
-    begin
-      if (FillColor <> SVG_INHERIT_COLOR) and (FillColor <> SVG_NONE_COLOR) then
-        FillColor := LRoot.FixedColor;
-      if (StrokeColor <> SVG_INHERIT_COLOR) and (StrokeColor <> SVG_NONE_COLOR) then
-        StrokeColor := LRoot.FixedColor;
-    end;
-
-  FFillURI := ParseURI(FFillURI);
-  FStrokeURI := ParseURI(FStrokeURI);
-  ClipURI := ParseURI(FClipURI);
-
-  FStyleChanged := False;
-end;
-
-procedure TSVGBasic.ReadIn(const Node: IXMLNode);
-begin
-  inherited;
-
-  LoadLengthProperty(Node, 'x', ltHorz, FX);
-  LoadLengthProperty(Node, 'y', ltVert, FY);
-  LoadLengthProperty(Node, 'width', ltHorz, FWidth);
-  LoadLengthProperty(Node, 'height', ltVert, FHeight);
-  LoadLengthProperty(Node, 'rx', ltOther, FRX);
-  LoadLengthProperty(Node, 'ry', ltOther, FRY);
-
-  if not HasValue(FRX) and HasValue(FRY) then
-  begin
-    FRX := FRY;
-  end;
-
-  if not HasValue(FRY) and HasValue(FRX) then
-  begin
-    FRY := FRX;
-  end;
-
-  UpdateStyle;
-end;
-
-procedure TSVGBasic.AfterPaint(const Graphics: TGPGraphics;
-  const Brush: TGPBrush; const Pen: TGPPen);
-begin
-
-end;
-
-procedure TSVGBasic.AssignTo(Dest: TPersistent);
-var
-  C: Integer;
-begin
-  inherited;
-
-  if Dest is TSVGBasic then
-  begin
-    TSVGBasic(Dest).FFillColor := FFillColor;
-    TSVGBasic(Dest).FStrokeColor := FStrokeColor;
-    TSVGBasic(Dest).FFillOpacity := FFillOpacity;
-    TSVGBasic(Dest).FStrokeOpacity := FStrokeOpacity;
-    TSVGBasic(Dest).FStrokeWidth := FStrokeWidth;
-    TSVGBasic(Dest).FStrokeLineJoin := FStrokeLineJoin;
-    TSVGBasic(Dest).FStrokeLineCap := FStrokeLineCap;
-    TSVGBasic(Dest).FStrokeMiterLimit := FStrokeMiterLimit;
-    TSVGBasic(Dest).FStrokeDashOffset := FStrokeDashOffset;
-    TSVGBasic(Dest).FStrokeDashArrayCount := FStrokeDashArrayCount;
-
-    TSVGBasic(Dest).FFontName := FFontName;
-    TSVGBasic(Dest).FFontSize := FFontSize;
-    TSVGBasic(Dest).FFontWeight := FFontWeight;
-    TSVGBasic(Dest).FFontStyle := FFontStyle;
-    TSVGBasic(Dest).FTextDecoration := FTextDecoration;
-    TSVGBasic(Dest).FFillMode := FFillMode;
-
-    if Assigned(FStrokeDashArray) then
-    begin
-      SetLength(TSVGBasic(Dest).FStrokeDashArray, FStrokeDashArrayCount);
-      for C := 0 to FStrokeDashArrayCount - 1 do
-        TSVGBasic(Dest).FStrokeDashArray[C] := FStrokeDashArray[C];
-    end;
-
-    TSVGBasic(Dest).FArrayNone := FArrayNone;
-
-    if Assigned(FPath) then
-      TSVGBasic(Dest).FPath := FPath.Clone;
-
-    TSVGBasic(Dest).FRX := FRX;
-    TSVGBasic(Dest).FRY := FRY;
-    TSVGBasic(Dest).FFillURI := FFillURI;
-    TSVGBasic(Dest).FStrokeURI := FStrokeURI;
-    TSVGBasic(Dest).ClipURI := FClipURI;
-    TSVGBasic(Dest).FLineWidth := FLineWidth;
-    TSVGBasic(Dest).FFillRule := FFillRule;
-    TSVGBasic(Dest).FColorInterpolation := FColorInterpolation;
-    TSVGBasic(Dest).FColorRendering := FColorRendering;
-
-    TSVGBasic(Dest).FX := FX;
-    TSVGBasic(Dest).FY := FY;
-    TSVGBasic(Dest).FWidth := Width;
-    TSVGBasic(Dest).FHeight := Height;
-  end;
-end;
-
-procedure TSVGBasic.ReadStyle(Style: TStyle);
-
-  procedure ConstructFont;
-  var
-    Bold, Italic: Integer;
-    FN: string;
-  begin
-    Bold := Pos('Bold', FFontName);
-    Italic := Pos('Italic', FFontName);
-
-    FN := FFontName;
-
-    // Check for Bold
-    if Bold <> 0 then
-    begin
-      FFontName := Copy(FN, 1, Bold - 1) + Copy(FN, Bold + 4, MaxInt);
-      if Copy(FFontName, Length(FFontName), 1) = '-' then
-        FFontName := Copy(FFontName, 1, Length(FFontName) - 1);
-      if IsFontAvailable then
-      begin
-        Style['font-weight'] := 'bold';
-        Exit;
-      end;
-      if Copy(FFontName, Length(FFontName) - 1, 2) = 'MT' then
-      begin
-        FFontName := Copy(FFontName, 1, Length(FFontName) - 2);
-        if Copy(FFontName, Length(FFontName), 1) = '-' then
-          FFontName := Copy(FFontName, 1, Length(FFontName) - 1);
-        if IsFontAvailable then
-        begin
-          Style['font-weight'] := 'bold';
-          Exit;
-        end;
-      end;
-    end;
-
-    // Check for Italic
-    if Italic <> 0 then
-    begin
-      FFontName := Copy(FN, 1, Italic - 1) + Copy(FN, Italic + 6, MaxInt);
-      if Copy(FFontName, Length(FFontName), 1) = '-' then
-        FFontName := Copy(FFontName, 1, Length(FFontName) - 1);
-      if IsFontAvailable then
-      begin
-        Style['font-style'] := 'italic';
-        Exit;
-      end;
-      if Copy(FFontName, Length(FFontName) - 1, 2) = 'MT' then
-      begin
-        FFontName := Copy(FFontName, 1, Length(FFontName) - 2);
-        if Copy(FFontName, Length(FFontName), 1) = '-' then
-          FFontName := Copy(FFontName, 1, Length(FFontName) - 1);
-        if IsFontAvailable then
-        begin
-          Style['font-style'] := 'italic';
-          Exit;
-        end;
-      end;
-    end;
-
-    // Check for Bold and Italic
-    if (Bold <> 0) and (Italic <> 0) then
-    begin
-      FFontName := Copy(FN, 1, Bold - 1) + Copy(FN, Bold + 4, MaxInt);
-      if Copy(FFontName, Length(FFontName), 1) = '-' then
-        FFontName := Copy(FFontName, 1, Length(FFontName) - 1);
-      Italic := Pos('Italic', FFontName);
-
-      FFontName := Copy(FFontName, 1, Italic - 1) + Copy(FFontName, Italic + 6, MaxInt);
-      if Copy(FFontName, Length(FFontName), 1) = '-' then
-        FFontName := Copy(FFontName, 1, Length(FFontName) - 1);
-
-      if IsFontAvailable then
-      begin
-        Style['font-weight'] := 'bold';
-        Style['font-style'] := 'italic';
-        Exit;
-      end;
-      if Copy(FFontName, Length(FFontName) - 1, 2) = 'MT' then
-      begin
-        FFontName := Copy(FFontName, 1, Length(FFontName) - 2);
-        if Copy(FFontName, Length(FFontName), 1) = '-' then
-          FFontName := Copy(FFontName, 1, Length(FFontName) - 1);
-        if IsFontAvailable then
-        begin
-          Style['font-weight'] := 'bold';
-          Style['font-style'] := 'italic';
-          Exit;
-        end;
-      end;
-    end;
-
-    FFontName := FN;
-    if Copy(FFontName, Length(FFontName) - 1, 2) = 'MT' then
-    begin
-      FFontName := Copy(FFontName, 1, Length(FFontName) - 2);
-      if Copy(FFontName, Length(FFontName), 1) = '-' then
-        FFontName := Copy(FFontName, 1, Length(FFontName) - 1);
-      if IsFontAvailable then
-        Exit;
-    end;
-
-    FFontName := FN;
-  end;
-
-var
-  Value: string;
-  SL: TStringList;
-begin
-  Value := Style.Values['stroke-width'];
-  if Value <> '' then
-    FStrokeWidth := ParseLength(Value);
-
-  Value := Style.Values['line-width'];
-  if Value <> '' then
-    FLineWidth := ParseLength(Value);
-
-  Value := Style.Values['opacity'];
-  if Value <> '' then
-  begin
-    FStrokeOpacity := ParsePercent(Value);
-    FFillOpacity := FStrokeOpacity;
-  end;
-
-  Value := Style.Values['stroke-opacity'];
-  if Value <> '' then
-    FStrokeOpacity := ParsePercent(Value);
-
-  Value := Style.Values['fill-opacity'];
-  if Value <> '' then
-    FFillOpacity := ParsePercent(Value);
-
-  Value := Style.Values['color'];
-  if Value <> '' then
-  begin
-    FStrokeURI := Value;
-    FFillURI := Value;
-  end;
-
-  Value := Style.Values['stroke'];
-  if Value <> '' then
-    FStrokeURI := Value;
-
-  Value := Style.Values['fill'];
-  if Value <> '' then
-    FFillURI := Value;
-
-  Value := Style.Values['clip-path'];
-  if Value <> '' then
-    ClipURI := Value;
-
-  Value := Style.Values['stroke-linejoin'];
-  if Value <> '' then
-    FStrokeLineJoin := Value;
-
-  Value := Style.Values['stroke-linecap'];
-  if Value <> '' then
-    FStrokeLineCap := Value;
-
-  Value := Style.Values['stroke-miterlimit'];
-  if Value <> '' then
-    if not TryStrToTFloat(Value, FStrokeMiterLimit) then
-      FStrokeMiterLimit := 0;
-
-  Value := Style.Values['stroke-dashoffset'];
-  if Value <> '' then
-    if not TryStrToTFloat(Value, FStrokeDashOffset) then
-      FStrokeDashOffset := 0;
-
-  Value := Style.Values['stroke-dasharray'];
-  if Value <> '' then
-    SetStrokeDashArray(Value);
-
-  Value := Style.Values['fill-rule'];
-  if SameText(Value, 'evenodd') then
-    fFillMode := FillModeAlternate
-  else
-    fFillMode := FillModeWinding;
-
-  Value := Style['font-family'];
-  if Value <> '' then
-  begin
-    FFontName := Value;
-    if not IsFontAvailable then
-      ConstructFont;
-  end;
-
-  Value := Style['font-weight'];
-  if Value <> '' then
-    ParseFontWeight(Value);
-
-  Value := Style['font-size'];
-  if Value <> '' then
-    FFontSize := ParseLength(Value);
-
-  Value := Style['text-decoration'];
-  if Value <> '' then
-  begin
-    SL := TStringList.Create;
-    try
-      SL.Delimiter := ' ';
-      SL.DelimitedText := Value;
-
-      if SL.IndexOf('underline') > -1 then
-      begin
-        Exclude(FTextDecoration, tdInherit);
-        Include(FTextDecoration, tdUnderLine);
-      end;
-
-      if SL.IndexOf('overline') > -1 then
-      begin
-        Exclude(FTextDecoration, tdInherit);
-        Include(FTextDecoration, tdOverLine);
-      end;
-
-      if SL.IndexOf('line-through') > -1 then
-      begin
-        Exclude(FTextDecoration, tdInherit);
-        Include(FTextDecoration, tdStrikeOut);
-      end;
-
-      if SL.IndexOf('none') > -1 then
-        FTextDecoration := [];
-    finally
-      SL.Free;
-    end;
-  end;
-
-  Value := Style['font-style'];
-  if Value <> '' then
-  begin
-    if Value = 'normal' then
-      FFontStyle := FontNormal;
-
-    if Value = 'italic' then
-      FFontStyle := FontItalic;
-  end;
-
-  Value := Style['display'];
-  if Value <> '' then
-  begin
-    if Value = 'none' then
-      FDisplay := tbFalse;
-  end;
-end;
-
-procedure TSVGBasic.ReadChildren(const Node: IXMLNode);
-var
-  C: Integer;
-  SVG: TSVGObject;
-  LRoot: TSVG;
-  NodeName: string;
-begin
-  for C := 0 to Node.ChildNodes.count - 1 do
-  begin
-    SVG := nil;
-
-    NodeName := Node.childNodes[C].nodeName;
-
-    if NodeName = 'g' then
-    begin
-      SVG := TSVGContainer.Create(Self);
-    end
-    else if NodeName = 'switch' then
-    begin
-      SVG := TSVGSwitch.Create(Self);
-    end
-    else if NodeName = 'defs' then
-    begin
-      SVG := TSVGDefs.Create(Self);
-    end
-    else if NodeName = 'use' then
-    begin
-      SVG := TSVGUse.Create(Self);
-    end
-    else if NodeName = 'rect' then
-    begin
-      SVG := TSVGRect.Create(Self);
-    end
-    else if NodeName = 'line' then
-    begin
-      SVG := TSVGLine.Create(Self);
-    end
-    else if NodeName = 'polyline' then
-    begin
-      SVG := TSVGPolyLine.Create(Self);
-    end
-    else if NodeName = 'polygon' then
-    begin
-      SVG := TSVGPolygon.Create(Self);
-    end
-    else if NodeName = 'circle' then
-    begin
-      SVG := TSVGEllipse.Create(Self);
-    end
-    else if NodeName = 'ellipse' then
-    begin
-      SVG := TSVGEllipse.Create(Self);
-    end
-    else if NodeName = 'path' then
-    begin
-      SVG := TSVGPath.Create(Self);
-    end
-    else if NodeName = 'image' then
-    begin
-      SVG := TSVGImage.Create(Self);
-    end
-    else if NodeName = 'text' then
-    begin
-      SVG := TSVGText.Create(Self);
-    end
-    else if NodeName = 'tspan' then
-    begin
-      SVG := TSVGTSpan.Create(Self);
-    end
-    else if NodeName = 'textPath' then
-    begin
-      SVG := TSVGTextPath.Create(Self);
-    end
-    else if NodeName = 'clipPath' then
-    begin
-      SVG := TSVGClipPath.Create(Self);
-    end
-    else if NodeName = 'linearGradient' then
-    begin
-      SVG := TSVGLinearGradient.Create(Self);
-    end
-    else if NodeName = 'radialGradient' then
-    begin
-      SVG := TSVGRadialGradient.Create(Self)
-    end
-    else if NodeName = 'style' then
-    begin
-      LRoot := GetRoot;
-      LRoot.ReadStyles(Node.childNodes[C]);
-    end;
-
-    if Assigned(SVG) then
-    begin
-      SVG.ReadIn(Node.childNodes[C]);
-    end;
-  end;
-end;
-
-procedure TSVGBasic.SetClipURI(const Value: string);
-begin
-  FClipURI := Value;
-
-  CalcClipPath;
-end;
-
-procedure TSVGBasic.SetStrokeDashArray(const S: string);
-var
-  C, E: Integer;
-  SL: TStringList;
-  D: TFloat;
-begin
-  SetLength(FStrokeDashArray, 0);
-
-  FArrayNone := False;
-  if Trim(S) = 'none' then
-  begin
-    FArrayNone := True;
-    Exit;
-  end;
-
-  SL := TStringList.Create;
-  try
-    SL.Delimiter := ',';
-    SL.DelimitedText := S;
-
-    for C := SL.Count - 1 downto 0 do
-    begin
-      SL[C] := Trim(SL[C]);
-      if SL[C] = '' then
-        SL.Delete(C);
-    end;
-
-    if SL.Count = 0 then
-    begin
-      Exit;
-    end;
-
-    if SL.Count mod 2 = 1 then
-    begin
-      E := SL.Count;
-      for C := 0 to E - 1 do
-        SL.Add(SL[C]);
-    end;
-
-    SetLength(FStrokeDashArray, SL.Count);
-    FStrokeDashArrayCount := SL.Count;
-
-    for C := 0 to SL.Count - 1 do
-    begin
-      if not TryStrToTFloat(SL[C], D) then
-        D := 0;
-      FStrokeDashArray[C] := D;
-    end;
-  finally
-    SL.Free;
-  end;
-end;
-
-function TSVGBasic.GetFillBrush: TGPBrush;
-var
-  Color: Integer;
-  Opacity: Integer;
-  Filler: TSVGObject;
-begin
-  Result := nil;
-  Color := FillColor;
-  if Color = SVG_INHERIT_COLOR then
-    Color := 0;
-  Opacity := Round(255 * FillOpacity);
-
-  if FFillURI <> '' then
-  begin
-    Filler := GetRoot.FindByID(FFillURI);
-    if Assigned(Filler) and (Filler is TSVGFiller) then
-      Result := TSVGFiller(Filler).GetBrush(Opacity, Self);
-  end else
-    if (Color <> SVG_INHERIT_COLOR) and (Color <> SVG_NONE_COLOR) then
-      Result := TGPSolidBrush.Create(ConvertColor(Color, Opacity));
-end;
-
-function TSVGBasic.GetFillColor: TColor;
-var
-  SVG: TSVGObject;
-begin
-  Result := SVG_INHERIT_COLOR;
-  SVG := Self;
-  while Assigned(SVG) do
-  begin
-    if (SVG is TSVGBasic) and (TSVGBasic(SVG).FFillColor <> SVG_INHERIT_COLOR)  then
-    begin
-      Result := TSVGBasic(SVG).FFillColor;
-      Break;
-    end;
-    SVG := SVG.FParent;
-  end;
-end;
-
-function TSVGBasic.GetStrokeBrush: TGPBrush;
-var
-  Color: Integer;
-  Opacity: Integer;
-  Filler: TSVGObject;
-begin
-  Result := nil;
-  Color := StrokeColor;
-  Opacity := Round(255 * StrokeOpacity);
-
-  if FStrokeURI <> '' then
-  begin
-    Filler := GetRoot.FindByID(FStrokeURI);
-    if Assigned(Filler) and (Filler is TSVGFiller) then
-      Result := TSVGFiller(Filler).GetBrush(Opacity, Self);
-  end else
-    if (Color <> SVG_INHERIT_COLOR) and (Color <> SVG_NONE_COLOR) then
-      Result := TGPSolidBrush.Create(ConvertColor(Color, Opacity));
-end;
-
-function TSVGBasic.GetStrokeColor: TColor;
-var
-  SVG: TSVGObject;
-begin
-  Result := SVG_NONE_COLOR;
-  SVG := Self;
-  while Assigned(SVG) do
-  begin
-    if (SVG is TSVGBasic) and (TSVGBasic(SVG).FStrokeColor <> SVG_INHERIT_COLOR)  then
-    begin
-      Result := TSVGBasic(SVG).FStrokeColor;
-      Break;
-    end;
-    SVG := SVG.FParent;
-  end;
-end;
-
-function TSVGBasic.GetFillOpacity: TFloat;
-var
-  SVG: TSVGObject;
-begin
-  Result := 1;
-  SVG := Self;
-  while Assigned(SVG) do
-  begin
-    if (SVG is TSVGBasic) and HasValue(TSVGBasic(SVG).FFillOpacity) then
-      Result := Result * TSVGBasic(SVG).FFillOpacity;
-    SVG := SVG.FParent;
-  end;
-end;
-
-function TSVGBasic.GetStrokeOpacity: TFloat;
-var
-  SVG: TSVGObject;
-begin
-  Result := 1;
-  SVG := Self;
-  while Assigned(SVG) do
-  begin
-    if (SVG is TSVGBasic) and HasValue(TSVGBasic(SVG).FStrokeOpacity) then
-      Result := Result * TSVGBasic(SVG).FStrokeOpacity;
-    SVG := SVG.FParent;
-  end;
-end;
-
-function TSVGBasic.GetStrokePen(const StrokeBrush: TGPBrush): TGPPen;
-var
-  Pen: TGPPen;
-  DashArray: PSingle;
-  C: Integer;
-begin
-  if Assigned(StrokeBrush) and (StrokeBrush.GetLastStatus = OK) then
-  begin
-    Pen := TGPPen.Create(0, GetStrokeWidth);
-    Pen.SetLineJoin(GetStrokeLineJoin);
-    Pen.SetMiterLimit(GetStrokeMiterLimit);
-    Pen.SetLineCap(GetStrokeLineCap, GetStrokeLineCap, GetStrokeDashCap);
-
-    DashArray := GetStrokeDashArray(C);
-    if Assigned(DashArray) then
-    begin
-      Pen.SetDashPattern(DashArray, C);
-      Pen.SetDashStyle(DashStyleCustom);
-      Pen.SetDashOffset(GetStrokeDashOffset);
-    end;
-
-    Pen.SetBrush(StrokeBrush);
-    Result := Pen;
-  end else
-    Result := nil;
-end;
-
-function TSVGBasic.GetStrokeWidth: TFloat;
-var
-  SVG: TSVGObject;
-begin
-  Result := 1;   // default
-  SVG := Self;
-  while Assigned(SVG) do
-  begin
-    if (SVG is TSVGBasic) and HasValue(TSVGBasic(SVG).FStrokeWidth) then
-    begin
-      Result := TSVGBasic(SVG).FStrokeWidth;
-      Break;
-    end;
-    SVG := SVG.FParent;
-  end;
-end;
-
-function TSVGBasic.GetTextDecoration: TTextDecoration;
-var
-  SVG: TSVGObject;
-begin
-  Result := [];
-  SVG := Self;
-  while Assigned(SVG)  do
-  begin
-    if (SVG is TSVGBasic) and not (tdInherit in TSVGBasic(SVG).FTextDecoration) then
-    begin
-      Result := TSVGBasic(SVG).FTextDecoration;
-      Break;
-    end;
-    SVG := SVG.FParent;
-  end;
-end;
-
-function TSVGBasic.IsFontAvailable: Boolean;
-var
-  FF: TGPFontFamily;
-begin
-  FF := TGPFontFamily.Create(GetFontName);
-  Result :=  FF.GetLastStatus = OK;
-  FF.Free;
-end;
-
-procedure TSVGBasic.LoadLengthProperty(const Node: IXMLNode; const S: string;
-  LengthType: TLengthType; var X: TFloat);
-Var
-  IsPercent: Boolean;
-begin
-  IsPercent := False;
-  LoadLength(Node, S, X, IsPercent);
-  if IsPercent then
-    with Root.ViewBox do
-      case LengthType of
-        ltHorz: X := X * Width;
-        ltVert: X := X * Height;
-        ltOther: X := X * Sqrt(Sqr(Width) + Sqr(Height))/Sqrt(2);
-      end;
-end;
-
-function TSVGBasic.GetClipURI: string;
-var
-  SVG: TSVGObject;
-begin
-  SVG := Self;
-  while Assigned(SVG) and (TSVGBasic(SVG).FClipURI = '') do
-    SVG := SVG.FParent;
-
-  if Assigned(SVG) then
-    Result := TSVGBasic(SVG).FClipURI
-  else
-    Result := '';
-end;
-
-function TSVGBasic.GetStrokeLineCap: TLineCap;
-var
-  SVG: TSVGObject;
-begin
-  Result := LineCapFlat;
-
-  SVG := Self;
-  while Assigned(SVG) and (TSVGBasic(SVG).FStrokeLineCap = '') do
-    SVG := SVG.FParent;
-
-  if Assigned(SVG) then
-  begin
-    if TSVGBasic(SVG).FStrokeLineCap = 'round' then
-      Result := LineCapRound;
-
-    if TSVGBasic(SVG).FStrokeLineCap = 'square' then
-      Result := LineCapSquare;
-  end;
-end;
-
-function TSVGBasic.GetStrokeDashCap: TDashCap;
-var
-  SVG: TSVGObject;
-begin
-  Result := TDashCap.DashCapFlat;
-
-  SVG := Self;
-  while Assigned(SVG) and (TSVGBasic(SVG).FStrokeLineCap = '') do
-  begin
-    SVG := SVG.FParent;
-  end;
-
-  if Assigned(SVG) then
-  begin
-    if TSVGBasic(SVG).FStrokeLineCap = 'round' then
-    begin
-      Result := TDashCap.DashCapRound;
-    end;
-  end;
-end;
-
-function TSVGBasic.GetStrokeLineJoin: TLineJoin;
-var
-  SVG: TSVGObject;
-begin
-  Result := LineJoinMiterClipped;
-
-  SVG := Self;
-  while Assigned(SVG) do
-  begin
-    if (SVG is TSVGBasic) and (TSVGBasic(SVG).FStrokeLineJoin <> '')  then
-    begin
-      if TSVGBasic(SVG).FStrokeLineJoin = 'round' then
-        Result := LineJoinRound
-      else if TSVGBasic(SVG).FStrokeLineJoin = 'bevel' then
-        Result := LineJoinBevel;
-      Break;
-    end;
-    SVG := SVG.FParent;
-  end;
-end;
-
-function TSVGBasic.GetStrokeMiterLimit: TFloat;
-var
-  SVG: TSVGObject;
-begin
-  Result := 4;
-
-  SVG := Self;
-  while Assigned(SVG) do
-  begin
-    if (SVG is TSVGBasic) and HasValue(TSVGBasic(SVG).FStrokeMiterLimit)  then
-    begin
-      Result := TSVGBasic(SVG).FStrokeMiterLimit;
-      Break;
-    end;
-    SVG := SVG.FParent;
-  end;
-end;
-
-function TSVGBasic.GetStrokeDashOffset: TFloat;
-var
-  SVG: TSVGObject;
-begin
-  Result := 0;
-
-  SVG := Self;
-  while Assigned(SVG) do
-  begin
-    if (SVG is TSVGBasic) and HasValue(TSVGBasic(SVG).FStrokeDashOffset) then
-    begin
-      Result := TSVGBasic(SVG).FStrokeDashOffset;
-      Break;
-    end;
-    SVG := SVG.FParent;
-  end;
-end;
-
-function TSVGBasic.GetStrokeDashArray(var Count: Integer): PSingle;
-var
-  SVG: TSVGObject;
-begin
-  Result := nil;
-  Count := 0;
-
-  SVG := Self;
-  while Assigned(SVG) and
-        (TSVGBasic(SVG).FStrokeDashArrayCount = 0) and
-        (not TSVGBasic(SVG).FArrayNone) do
-    SVG := SVG.FParent;
-
-  if Assigned(SVG) and Assigned(TSVGBasic(SVG).FStrokeDashArray) and
-     (not TSVGBasic(SVG).FArrayNone) then
-  begin
-    Result := @TSVGBasic(SVG).FStrokeDashArray;
-    Count := TSVGBasic(SVG).FStrokeDashArrayCount;
-  end;
-end;
-
-function TSVGBasic.GetFontName: string;
-var
-  SVG: TSVGObject;
-begin
-  Result := 'Arial';
-
-  SVG := Self;
-  while Assigned(SVG) do
-  begin
-    if  (SVG is TSVGBasic) and (TSVGBasic(SVG).FFontName <> '') then
-    begin
-      Result := TSVGBasic(SVG).FFontName;
-      Break;
-    end;
-    SVG := SVG.FParent;
-  end;
-end;
-
-function TSVGBasic.GetFontWeight: Integer;
-var
-  SVG: TSVGObject;
-begin
-  Result := FW_NORMAL;
-
-  SVG := Self;
-  while Assigned(SVG) do
-  begin
-    if (SVG is TSVGBasic) and HasValue(TSVGBasic(SVG).FFontWeight) then
-    begin
-      Result := TSVGBasic(SVG).FFontWeight;
-      Break;
-    end;
-    SVG := SVG.FParent;
-  end;
-end;
-
-function TSVGBasic.GetFontSize: TFloat;
-var
-  SVG: TSVGObject;
-begin
-  Result := 11;
-  
-  SVG := Self;
-  while Assigned(SVG) do
-  begin
-    if (SVG is TSVGBasic) and HasValue(TSVGBasic(SVG).FFontSize) then
-    begin
-      Result := TSVGBasic(SVG).FFontSize;
-      Break;
-    end;
-    SVG := SVG.FParent;
-  end;
-end;
-
-function TSVGBasic.GetFontStyle: Integer;
-var
-  SVG: TSVGObject;
-begin
-  Result := 0;
-  
-  SVG := Self;
-  while Assigned(SVG)  do
-  begin
-    if (SVG is TSVGBasic) and HasValue(TSVGBasic(SVG).FFontStyle) then
-    begin
-      Result := TSVGBasic(SVG).FFontStyle;
-      Break;    
-    end;
-    SVG := SVG.FParent;
-  end;
-end;
-
-procedure TSVGBasic.ParseFontWeight(const S: string);
-begin
-  if S = 'normal' then
-  begin
-    FFontWeight := FW_NORMAL;
-  end
-  else if S = 'bold' then
-  begin
-    FFontWeight := FW_BOLD;
-  end
-  else if S = 'bolder' then
-  begin
-    FFontWeight := FW_EXTRABOLD;
-  end
-  else if S = 'lighter' then
-  begin
-    FFontWeight := FW_LIGHT;
-  end
-  else
-  begin
-    TryStrToInt(S, FFontWeight);
-  end;
-end;
-
-procedure TSVGBasic.ConstructPath;
-begin
-  FreeAndNil(FPath);
-  FPath := TGPGraphicsPath2.Create(FFillMode);
-end;
-
-function TSVGBasic.GetClipPath: TGPGraphicsPath;
-var
-  Path: TSVGObject;
-  ClipRoot: TSVGClipPath;
-begin
-  Result := nil;
-
-  if ClipURI <> '' then
-  begin
-    Path := GetRoot.FindByID(ClipURI);
-    if Path is TSVGClipPath then
-      ClipRoot := TSVGClipPath(Path)
-    else
-      ClipRoot := nil;
-    if Assigned(ClipRoot) then
-      Result := ClipRoot.GetClipPath;
-  end;
-end;
-{$ENDREGION}
-
-{$REGION 'TSVG'}
-procedure TSVG.LoadFromText(const Text: string);
-var
-  XML: IXMLDocument;
-  DocNode: IXMLNode;
-begin
-  Clear;
-  try
-    FSource := Text;
-    {$IFDEF MSWINDOWS}
-    TMSXMLDOMDocumentFactory.AddDOMProperty('ProhibitDTD', False, True);
-    {$ENDIF}
-    XML := TXmlDocument.Create(nil);
-    try
-      XML.LoadFromXML(Text);
-
-      if Assigned(XML) then
-      begin
-        DocNode := XML.documentElement;
-        if Assigned(DocNode) and (DocNode.nodeName = 'svg') then
-          ReadIn(DocNode)
-        else
-          FSource := '';
-      end else
-        FSource := '';
-    except
-      On EDomParseError do
-      FSource := '';
-    end;
-  finally
-    XML := nil;
-  end;
-end;
-
-procedure TSVG.LoadFromFile(const FileName: string);
-var
-  St: TFileStream;
-begin
-  St := TFileStream.Create(FileName, fmOpenRead or fmShareDenyNone);
-  try
-    LoadFromStream(St);
-    FFileName := FileName;
-  finally
-    St.Free;
-  end;
-end;
-
-procedure TSVG.LoadFromStream(Stream: TStream);
-var
-  Size: Integer;
-  Buffer: TBytes;
-begin
-  Stream.Position := 0;
-  Size := Stream.Size;
-  SetLength(Buffer, Size);
-  Stream.Read(Buffer, 0, Size);
-  LoadFromText(TEncoding.UTF8.GetString(Buffer));
-end;
-
-procedure TSVG.SaveToFile(const FileName: string);
-var
-  Stream: TFileStream;
-begin
-  Stream := TFileStream.Create(FileName, fmCreate);
-  try
-    SaveToStream(Stream);
-  finally
-    Stream.Free;
-  end;
-end;
-
-procedure TSVG.SaveToStream(Stream: TStream);
-var
-  Buffer: TBytes;
-begin
-  Buffer := TEncoding.UTF8.GetBytes(FSource);
-  Stream.WriteBuffer(Buffer, Length(Buffer));
-end;
-
-function TSVG.SaveToNode(const Parent: IXMLNode; Left, Top, Width, Height: TFloat): IXMLNode;
-
-  function ConvertFloat(const D: TFloat): string;
-  begin
-    Result := FloatToStr(D);
-    Result := StringReplace(Result, ',', '.', []);
-  end;
-
-var
-  XML: IXMLDocument;
-  Translation: string;
-  LScale: string;
-  C: Integer;
-  Container: IXMLNode;
-  Attribute: IXMLNode;
-  NewNode: IXMLNode;
-begin
-  Result := nil;
-  if FSource = '' then
-    Exit;
-
-  try
-    {$IFDEF MSWINDOWS}
-    TMSXMLDOMDocumentFactory.AddDOMProperty('ProhibitDTD', False, True);
-    {$ENDIF}
-    XML := TXmlDocument.Create(nil);
-    XML.LoadFromXML(FSource);
-
-    Container := Parent.ownerDocument.createElement('g', '');
-    Parent.ChildNodes.Add(Container);
-
-    if (Left <> 0) or (Top <> 0) then
-      Translation := 'translate(' + ConvertFloat(Left) + ', ' + ConvertFloat(Top) + ')'
-    else
-      Translation := '';
-
-    if (Width <> FWidth) or (Height <> FHeight) then
-      LScale := 'scale(' + ConvertFloat(Width / FWidth) + ', ' +
-        ConvertFloat(Width / FWidth) + ')'
-    else
-       LScale := '';
-
-    if LScale <> '' then
-    begin
-      if Translation = '' then
-      begin
-        Translation := LScale
-      end
-      else
-      begin
-        Translation := Translation + ' ' + LScale;
-      end;
-    end;
-
-    if Translation <> '' then
-    begin
-      Attribute := Container.ownerDocument.createElement('transform', '');
-//      Container.attributes.setNamedItem(Attribute);
-    end;
-
-    for C := 0 to XML.documentElement.childNodes.Count - 1 do
-    begin
-      NewNode := XML.documentElement.childNodes[C].cloneNode(True);
-      Container.childNodes[C].ChildNodes.Add(NewNode);
-      Result := NewNode;
-    end;
-  finally
-    XML := nil;
-  end;
-end;
-
-procedure TSVG.PaintTo(DC: HDC; Bounds: TGPRectF;
-  Rects: PRectArray; RectCount: Integer);
-var
-  Graphics: TGPGraphics;
-begin
-  Graphics := TGPGraphics.Create(DC);
-  try
-    Graphics.SetSmoothingMode(SmoothingModeAntiAlias);
-    PaintTo(Graphics, Bounds, Rects, RectCount);
-  finally
-    Graphics.Free;
-  end;
-end;
-
-procedure TSVG.PaintTo(MetaFile: TGPMetaFile; Bounds: TGPRectF;
-  Rects: PRectArray; RectCount: Integer);
-var
-  Graphics: TGPGraphics;
-begin
-  Graphics := TGPGraphics.Create(MetaFile);
-  try
-    Graphics.SetSmoothingMode(SmoothingModeAntiAlias);
-    PaintTo(Graphics, Bounds, Rects, RectCount);
-  finally
-    Graphics.Free;
-  end;
-end;
-
-procedure TSVG.PaintTo(Graphics: TGPGraphics; Bounds: TGPRectF;
-  Rects: PRectArray; RectCount: Integer);
-var
-  M: TGPMatrix;
-  MA: Winapi.GDIPOBJ.TMatrixArray;
-begin
-  M := TGPMatrix.Create;
-  try
-    Graphics.GetTransform(M);
-    try
-      M.GetElements(MA);
-
-      FInitialMatrix.m11 := MA[0];
-      FInitialMatrix.m12 := MA[1];
-      FInitialMatrix.m21 := MA[2];
-      FInitialMatrix.m22 := MA[3];
-      FInitialMatrix.m31 := MA[4];
-      FInitialMatrix.m32 := MA[5];
-      FInitialMatrix.m33 := 1;
-
-      SetBounds(Bounds);
-
-      Paint(Graphics, Rects, RectCount);
-    finally
-      Graphics.SetTransform(M);
-    end;
-  finally
-    M.Free;
-  end;
-end;
-
-procedure TSVG.PaintTo(DC: HDC; aLeft, aTop, aWidth, aHeight : single);
-begin
-  PaintTo(DC, MakeRect(aLeft, aTop, aWidth, aHeight), nil, 0);
-end;
-
-constructor TSVG.Create;
-begin
-  inherited;
-  FStyles := TStyleList.Create;
-  FillChar(FInitialMatrix, SizeOf(FInitialMatrix), 0);
-  FGrayscale  := False;
-  FFixedColor := SVG_INHERIT_COLOR;
-end;
-
-destructor TSVG.Destroy;
-begin
-  FreeAndNil(FStyles);
-  inherited;
-end;
-
-procedure TSVG.Clear;
-begin
-  inherited;
-
-  FSource := '';
-
-  if Assigned(FStyles) then
-    FStyles.Clear;
-
-  FillChar(FViewBox, SizeOf(FViewBox), 0);
-  FillChar(FInitialMatrix, SizeOf(FInitialMatrix), 0);
-
-  FX := 0;
-  FY := 0;
-  FWidth := 0;
-  FHeight := 0;
-
-  FRX := 0;
-  FRY := 0;
-
-  FFillColor := SVG_INHERIT_COLOR;
-  FFillURI := 'black';  //default fill color
-  FFillOpacity := 1;
-  FStrokeColor := SVG_NONE_COLOR;
-  FStrokeWidth := 1;
-  FStrokeOpacity := 1;
-
-  FAngle := 0;
-  FillChar(FAngleMatrix, SizeOf(TMatrix), 0);
-
-  FLineWidth := 1;
-
-  FFileName := '';
-end;
-
-procedure TSVG.SetSVGOpacity(Opacity: TFloat);
-begin
-  StrokeOpacity := Opacity;
-  FillOpacity := Opacity;
-end;
-
-procedure TSVG.SetViewBox(const Value: TRectF);
-begin
-  if FViewBox <> Value then
-  begin
-    FViewBox := Value;
-    ReloadFromText;
-  end;
-end;
-
-procedure TSVG.SetAngle(Angle: TFloat);
-var
-  X: Single;
-  Y: Single;
-begin
-  if not SameValue(FAngle, Angle) then
-  begin
-    FAngle := Angle;
-    X := Width / 2;
-    Y := Height / 2;
-    FAngleMatrix := TMatrix.CreateTranslation(X, Y) * TMatrix.CreateRotation(Angle) *
-      TMatrix.CreateTranslation(-X, -Y)
-  end;
-end;
-
-procedure TSVG.SetBounds(const Bounds: TGPRectF);
-begin
-  FRootBounds := Bounds;
-
-  CalculateMatrices;
-end;
-
-procedure TSVG.ReloadFromText;
-var
-  LSource: string;
-begin
-  LSource := FSource;
-  LoadFromText(LSource);
-end;
-
-procedure TSVG.SetFixedColor(const Value: TColor);
-begin
-  if FFixedColor <> Value then
-  begin
-    FFixedColor := Value;
-    if FFixedColor < 0 then
-      FFixedColor := GetSysColor(fFixedColor and $000000FF);
-    ReloadFromText;
-  end;
-end;
-
-procedure TSVG.SetGrayscale(const Value: boolean);
-begin
-  if FGrayscale <> Value then
-  begin
-    FGrayscale := Value;
-    ReloadFromText;
-  end;
-end;
-
-procedure TSVG.Paint(const Graphics: TGPGraphics; Rects: PRectArray;
-  RectCount: Integer);
-
-  function InBounds(Item: TSVGObject): Boolean;
-  var
-    C: Integer;
-    Bounds: TRectF;
-  begin
-    Result := True;
-    if RectCount > 0 then
-    begin
-      for C := 0 to RectCount - 1 do
-      begin
-        Bounds := Item.ObjectBounds(True, True);
-        if Bounds.IntersectsWith(TRectF.Create(Rects^[C])) then
-          Exit;
-      end;
-      Result := False;
-    end;
-  end;
-
-  function NeedsPainting(Item: TSVGObject): Boolean;
-  begin
-    Result := (Item.Display = tbTrue) and (Item.Visible = tbTrue);
-  end;
-
-  procedure PaintItem(const Item: TSVGObject);
-  var
-    C: Integer;
-    LItem: TSVGObject;
-  begin
-    if NeedsPainting(Item) then
-    begin
-      if InBounds(Item) then
-        Item.PaintToGraphics(Graphics);
-      for C := 0 to Item.Count - 1 do
-      begin
-        LItem := Item[C];
-        PaintItem(LItem);
-      end;
-    end;
-  end;
-
-begin
-  PaintItem(Self);
-end;
-
-procedure TSVG.AssignTo(Dest: TPersistent);
-begin
-  inherited;
-  if Dest is TSVG then
-  begin
-    TSVG(Dest).FViewBox := FViewBox;
-    TSVG(Dest).FSource := Source;
-    TSVG(Dest).FSize := FSize;
-
-    FreeAndNil(TSVG(Dest).FStyles);
-    TSVG(Dest).FStyles := FStyles.Clone;
-    TSVG(Dest).FFileName := FFileName;
-    TSVG(Dest).FGrayscale := FGrayscale;
-    TSVG(Dest).FFixedColor := FFixedColor;
-  end;
-end;
-
-procedure TSVG.ReadStyles(const Node: IXMLNode);
-var
-  C: Integer;
-  S: string;
-  Classes: TArray<string>;
-  Cls: string;
-begin
-  if Node.Attributes['type'] = 'text/css' then
-  begin
-    S := Node.text;
-  end
-  else
-  begin
-    for C := 0 to Node.childNodes.count - 1 do
-    begin
-      if Node.childNodes[C].nodeName = '#cdata-section' then
-      begin
-       S := Node.childNodes[C].text;
-      end;
-    end;
-  end;
-
-  ProcessStyleSheet(S);
-
-<<<<<<< HEAD
-  Classes  := S.Split([SLineBreak], MaxInt, TStringSplitOptions.None);
-=======
-  Classes  := S.Split([string(SLineBreak)], TStringSplitOptions.None);
->>>>>>> 7f149239
-  for Cls in Classes do
-  begin
-    S := Trim(Cls);
-    if S <> '' then
-      FStyles.Add(S);
-  end;
-end;
-
-function TSVG.RenderToBitmap(Width, Height: Integer): HBITMAP;
-var
-  Bitmap: TGPBitmap;
-  Graphics: TGPGraphics;
-  R: TGPRectF;
-begin
-  Result := 0;
-  if (Width = 0) or (Height = 0) then
-    Exit;
-
-  Bitmap := TGPBitmap.Create(Width, Height);
-  try
-    Graphics := TGPGraphics.Create(Bitmap);
-    try
-      Graphics.SetSmoothingMode(SmoothingModeAntiAlias);
-      R := FittedRect(MakeRect(0.0, 0.0, Width, Height), FWidth, FHeight);
-      PaintTo(Graphics, R, nil, 0);
-    finally
-      Graphics.Free;
-    end;
-    Bitmap.GetHBITMAP(MakeColor(255, 255, 255), Result);
-  finally
-    Bitmap.Free;
-  end;
-end;
-
-function TSVG.RenderToIcon(Size: Integer): HICON;
-var
-  Bitmap: TGPBitmap;
-  Graphics: TGPGraphics;
-  R: TGPRectF;
-begin
-  Result := 0;
-  if (Size = 0) then
-    Exit;
-
-  Bitmap := TGPBitmap.Create(Size, Size);
-  try
-    Graphics := TGPGraphics.Create(Bitmap);
-    try
-      Graphics.SetSmoothingMode(SmoothingModeAntiAlias);
-      R := FittedRect(MakeRect(0.0, 0, Size, Size), Width, Height);
-      PaintTo(Graphics, R, nil, 0);
-    finally
-      Graphics.Free;
-    end;
-    Bitmap.GetHICON(Result);
-  finally
-    Bitmap.Free;
-  end;
-end;
-
-procedure TSVG.CalcCompleteSize;
-
-  procedure Walk(Item: TSVGObject);
-  var
-    C: Integer;
-    Bounds: TRectF;
-  begin
-    Bounds := ObjectBounds(True, True);
-    FSize.Width := Max(Bounds.Width, FSize.Width);
-    FSize.Height := Max(Bounds.Height, FSize.Height);
-
-    for C := 0 to Item.Count - 1 do
-      Walk(Item[C]);
-  end;
-
-begin
-  Walk(Self);
-end;
-
-procedure TSVG.CalcMatrix;
-var
-  ViewBoxMatrix: TMatrix;
-  BoundsMatrix: TMatrix;
-  ScaleMatrix: TMatrix;
-  ScaleX, ScaleY: TFloat;
-begin
-  ViewBoxMatrix := TMatrix.CreateTranslation(-FViewBox.Left, -FViewBox.Top);
-  BoundsMatrix := TMatrix.CreateTranslation(FRootBounds.X, FRootBounds.Y);
-
-  // The -1 below is for fixing #14. There may well be a better way.
-  if (FViewBox.Width > 0) and (FRootBounds.Width > 0) then
-    ScaleX := (FRootBounds.Width - 1) / FViewBox.Width
-  else
-    ScaleX := 1;
-  if (FViewBox.Height > 0) and (FRootBounds.Height > 0) then
-    ScaleY := (FRootBounds.Height - 1)/ FViewBox.Height
-  else
-    ScaleY := 1;
-  ScaleMatrix := TMatrix.CreateScaling(ScaleX, ScaleY);
-
-  if FInitialMatrix.m33 = 1 then
-  begin
-    FCalculatedMatrix := FInitialMatrix
-  end
-  else
-  begin
-    FCalculatedMatrix := TMatrix.Identity;
-  end;
-
-  // The order is important
-  // First the ViewBox transformations are applied (translate first and then scale)
-  // Then the Bounds translation is applied.  (the order is from left to right)
-  FCalculatedMatrix := ViewBoxMatrix * ScaleMatrix * BoundsMatrix * FCalculatedMatrix;
-  if FAngleMatrix.m33 = 1 then
-    FCalculatedMatrix := FAngleMatrix * FCalculatedMatrix;
-
-  if FPureMatrix.m33 = 1 then
-    FCalculatedMatrix := FPureMatrix * FCalculatedMatrix;
-end;
-
-procedure TSVG.ReadIn(const Node: IXMLNode);
-var
-  ViewBoxStr: string;
-begin
-  if Node.nodeName <> 'svg' then
-    Exit;
-
-  inherited;
-
-  Display := tbTrue;
-  Visible := tbTrue;
-
-  // % width and height do not make sense in stand-alone svgs
-  // and they centainly do not refer to % size of the svg content
-  // When svg's are embedded in a web page for instance the %s
-  // correspond to the % of the Web page size
-  // TODO FSize, CalcCompleteSize can be removed
-  if ParseUnit(VarToStr(Node.Attributes['width'])) = suPercent then
-    FWidth := 0;
-  if ParseUnit(VarToStr(Node.Attributes['height'])) = suPercent then
-    FHeight := 0;
-
-  FViewBox.Width := FWidth;
-  FViewBox.Height := FHeight;
-
-  ViewBoxStr := VarToStr(Node.Attributes['viewBox']);
-  if ViewBoxStr <> '' then
-    FViewBox := ParseDRect(ViewBoxStr);
-
-  //Fix for SVG without width and height but with viewBox
-  if (FWidth = 0) and (FHeight = 0) then
-  begin
-    FWidth := FViewBox.Width;
-    FHeight := FViewBox.Height;
-  end;
-
-  ReadChildren(Node);
-
-  DeReferenceUse;
-end;
-
-procedure TSVG.DeReferenceUse;
-var
-  Child: TSVgObject;
-begin
-  Child := FindByType(TSVGUse);
-  while Assigned(Child) do
-  begin
-    TSVGUse(Child).Construct;
-    Child := FindByType(TSVGUse, Child);
-  end;
-end;
-
-function TSVG.GetStyleValue(const Name, Key: string): string;
-var
-  Style: TStyle;
-begin
-  Result := '';
-  Style := FStyles.GetStyleByName(Name);
-  if Assigned(Style) then
-    Result := Style[Key];
-end;
-{$ENDREGION}
-
-// TSVGContainer
-
-procedure TSVGContainer.ReadIn(const Node: IXMLNode);
-begin
-  inherited;
-  ReadChildren(Node);
-end;
-
-// TSVGSwitch
-
-procedure TSVGSwitch.ReadIn(const Node: IXMLNode);
-begin
-  inherited;
-  ReadChildren(Node);
-end;
-
-// TSVGDefs
-
-procedure TSVGDefs.ReadIn(const Node: IXMLNode);
-begin
-  inherited;
-  Display := tbFalse;
-  ReadChildren(Node);
-end;
-
-// TSVGDefs
-
-procedure TSVGUse.PaintToGraphics(Graphics: TGPGraphics);
-begin
-end;
-
-procedure TSVGUse.PaintToPath(Path: TGPGraphicsPath);
-var
-  UseObject: TSVGBasic;
-begin
-  inherited;
-
-  if FReference <> '' then
-  begin
-    UseObject := TSVGBasic(GetRoot.FindByID(FReference));
-    if Assigned(UseObject) then
-      UseObject.PaintToPath(Path);
-  end;
-end;
-
-procedure TSVGUse.Construct;
-var
-  Container: TSVGContainer;
-  SVG: TSVGObject;
-  Child: TSVGObject;
-  Matrix: TMatrix;
-begin
-  while Count > 0 do
-    GetItem(0).Free;
-
-  SVG := nil;
-  if FReference <> '' then
-  begin
-    if FReference[1] = '#' then
-      SVG := GetRoot.FindByID(Copy(FReference, 2, MaxInt));
-  end;
-
-  if Assigned(SVG) then
-  begin
-    Matrix := TMatrix.CreateTranslation(X, Y);
-
-    Container := TSVGContainer.Create(Self);
-    Container.FObjectName := 'g';
-    Container.FPureMatrix := Matrix;
-    SVG := SVG.Clone(Container);
-
-    Child := SVG.FindByType(TSVGUse);
-    while Assigned(Child) do
-    begin
-      TSVGUse(Child).Construct;
-      Child := SVG.FindByType(TSVGUse);
-    end;
-  end;
-end;
-
-procedure TSVGUse.AssignTo(Dest: TPersistent);
-begin
-  inherited;
-  if Dest is TSVGUse then
-  begin
-    TSVGUse(Dest).FReference := FReference;
-  end;
-end;
-
-procedure TSVGUse.Clear;
-begin
-  inherited;
-  FReference := '';
-end;
-
-procedure TSVGUse.ReadIn(const Node: IXMLNode);
-begin
-  inherited;
-  LoadString(Node, 'xlink:href', FReference);
-  if FReference = '' then
-    LoadString(Node, 'href', FReference);
-end;
-
-{$REGION 'TSVGRect'}
-
-procedure TSVGRect.ReadIn(const Node: IXMLNode);
-begin
-  inherited;
-
-  if FRX > FWidth / 2 then
-    FRX := FWidth / 2;
-
-  if FRY > FHeight / 2 then
-    FRY := FHeight / 2;
-
-  ConstructPath;
-end;
-
-function TSVGRect.ObjectBounds(IncludeStroke: Boolean; ApplyTranform: Boolean): TRectF;
-var
-  SW: TFloat;
-begin
-  if IncludeStroke then
-    SW := Max(0, GetStrokeWidth) / 2
-  else
-    SW := 0;
-
-  Result.TopLeft := TPointF.Create(FX - SW, FY - SW);
-  Result.BottomRight := TPointF.Create(FX + FWidth + SW, FY + Height + SW);
-
-  if ApplyTranform then begin
-    Result.TopLeft := Transform(Result.TopLeft);
-    Result.BottomRight := Transform(Result.BottomRight);
-  end;
-end;
-
-procedure TSVGRect.ConstructPath;
-begin
-  inherited;
-
-  if (FRX <= 0) and (FRY <= 0) then
-    FPath.AddRectangle(MakeRect(FX, FY, FWidth, FHeight))
-  else
-    FPath.AddRoundRect(FX, FY, FWidth, FHeight, FRX, FRY);
-end;
-{$ENDREGION}
-
-{$REGION 'TSVGLine'}
-procedure TSVGLine.ReadIn(const Node: IXMLNode);
-begin
-  inherited;
-
-  LoadLengthProperty(Node, 'x1', ltHorz, FX);
-  LoadLengthProperty(Node, 'y1', ltVert, FY);
-  LoadLengthProperty(Node, 'x2', ltHorz, FWidth);
-  LoadLengthProperty(Node, 'y2', ltVert, FHeight);
-
-  ConstructPath;
-end;
-
-function TSVGLine.ObjectBounds(IncludeStroke: Boolean; ApplyTranform: Boolean): TRectF;
-var
-  SW: TFloat;
-  Left, Top, Right, Bottom: TFloat;
-begin
-  if IncludeStroke then
-    SW := Max(0, GetStrokeWidth) / 2
-  else
-    SW := 0;
-  Left := Min(X, Width) - SW;
-  Top := Min(Y, Height) - SW;
-  Right := Max(X, Width) + SW;
-  Bottom := Max(Y, Height) + SW;
-
-  Result.TopLeft := TPointF.Create(Left, Top);
-  Result.BottomRight := TPointF.Create(Right, Bottom);
-
-  if ApplyTranform then begin
-    Result.TopLeft := Transform(Result.TopLeft);
-    Result.BottomRight := Transform(Result.BottomRight);
-  end;
-end;
-
-procedure TSVGLine.ConstructPath;
-begin
-  inherited;
-  FPath.AddLine(X, Y, Width, Height);
-end;
-{$ENDREGION}
-
-{$REGION 'TSVGPolyLine'}
-constructor TSVGPolyLine.Create;
-begin
-  inherited;
-  FPointCount := 0;
-end;
-
-function TSVGPolyLine.ObjectBounds(IncludeStroke: Boolean; ApplyTranform: Boolean): TRectF;
-var
-  Left, Top, Right, Bottom: TFloat;
-  C: Integer;
-  SW: TFloat;
-begin
-  Left := MaxTFloat;
-  Top := MaxTFloat;
-  Right := -MaxTFloat;
-  Bottom := -MaxTFloat;
-  for C := 0 to FPointCount - 1 do
-  begin
-    if FPoints[C].X < Left then
-      Left := FPoints[C].X;
-
-    if FPoints[C].X > Right then
-      Right := FPoints[C].X;
-
-    if FPoints[C].Y < Top then
-      Top := FPoints[C].Y;
-
-    if FPoints[C].Y > Bottom then
-      Bottom := FPoints[C].Y;
-  end;
-
-  if IncludeStroke then
-    SW := Max(0, GetStrokeWidth) / 2
-  else
-    SW := 0;
-
-  Result.TopLeft := TPointF.Create(Left - SW, Top - SW);
-  Result.BottomRight := TPointF.Create(Right + SW, Bottom + SW);
-
-  if ApplyTranform then begin
-    Result.TopLeft := Transform(Result.TopLeft);
-    Result.BottomRight := Transform(Result.BottomRight);
-  end;
-end;
-
-procedure TSVGPolyLine.Clear;
-begin
-  inherited;
-
-  SetLength(FPoints, 0);
-  FPointCount := 0;
-end;
-
-procedure TSVGPolyLine.AssignTo(Dest: TPersistent);
-var
-  C: Integer;
-begin
-  inherited;
-  if Dest is TSVGPolyLine then
-  begin
-    TSVGPolyLine(Dest).FPointCount := FPointCount;
-
-    if Assigned(FPoints) then
-    begin
-      SetLength(TSVGPolyLine(Dest).FPoints, FPointCount);
-      for C := 0 to FPointCount - 1 do
-      begin
-        TSVGPolyLine(Dest).FPoints[C].X := FPoints[C].X;
-        TSVGPolyLine(Dest).FPoints[C].Y := FPoints[C].Y;
-      end;
-    end;
-  end;
-end;
-
-procedure TSVGPolyLine.ConstructPoints(const S: string);
-var
-  SL: TStrings;
-  C: Integer;
-begin
-  SL := TStringList.Create;
-  SL.Delimiter := ' ';
-  SL.DelimitedText := S;
-
-  for C := SL.Count - 1 downto 0 do
-    if SL[C] = '' then
-      SL.Delete(C);
-
-  if SL.Count mod 2 = 1 then
-  begin
-    SL.Free;
-    Exit;
-  end;
-
-  SetLength(FPoints, 0);
-
-  FPointCount := SL.Count div 2;
-  SetLength(FPoints, FPointCount);
-
-  for C := 0 to FPointCount - 1 do
-  begin
-    if not TryStrToTFloat(SL[C * 2], FPoints[C].X) then
-      FPoints[C].X := 0;
-    if not TryStrToTFloat(SL[C * 2 + 1], FPoints[C].Y) then
-      FPoints[C].Y := 0;
-  end;
-
-  SL.Free;
-end;
-
-procedure TSVGPolyLine.ReadIn(const Node: IXMLNode);
-var
-  S: string;
-begin
-  inherited;
-
-  LoadString(Node, 'points', S);
-
-  S := StringReplace(S, ',', ' ', [rfReplaceAll]);
-  S := StringReplace(S, '-', ' -', [rfReplaceAll]);
-
-  ConstructPoints(S);
-
-  ConstructPath;
-end;
-
-procedure TSVGPolyLine.ConstructPath;
-var
-  C: Integer;
-begin
-  if FPoints = nil then
-    Exit;
-  inherited;
-
-  for C := 1 to FPointCount - 1 do
-    FPath.AddLine(FPoints[C - 1].X, FPoints[C - 1].Y, FPoints[C].X, FPoints[C].Y);
-end;
-{$ENDREGION}
-
-{$REGION 'TSVGPolygon'}
-procedure TSVGPolygon.ConstructPath;
-begin
-  if FPoints = nil then
-    Exit;
-  inherited;
-
-  FPath.CloseFigure;
-end;
-{$ENDREGION}
-
-{$REGION 'TSVGEllipse'}
-procedure TSVGEllipse.ReadIn(const Node: IXMLNode);
-begin
-  inherited;
-
-  LoadLengthProperty(Node, 'cx', ltHorz, FCX);
-  LoadLengthProperty(Node, 'cy', ltVert, FCY);
-
-  if Node.NodeName = 'circle' then
-  begin
-    LoadLengthProperty(Node, 'r', ltOther,  FRX);
-    FRY := FRX;
-  end;
-
-  ConstructPath;
-end;
-
-function TSVGEllipse.ObjectBounds(IncludeStroke: Boolean; ApplyTranform: Boolean): TRectF;
-var
-  SW: TFloat;
-begin
-  if IncludeStroke then
-    SW := Max(0, GetStrokeWidth) / 2
-  else
-    SW := 0;
-
-  Result.TopLeft := TPointF.Create(FCX - FRX - SW, FCY - FRY - SW);
-  Result.BottomRight := TPointF.Create(FCX + FRX + SW, FCY + FRY + SW);
-
-  if ApplyTranform then begin
-    Result.TopLeft := Transform(Result.TopLeft);
-    Result.BottomRight := Transform(Result.BottomRight);
-  end;
-end;
-
-procedure TSVGEllipse.AssignTo(Dest: TPersistent);
-begin
-  inherited;
-  if Dest is TSVGEllipse then
-  begin
-    TSVGEllipse(Dest).FCX := FCX;
-    TSVGEllipse(Dest).FCY := FCY;
-  end;
-end;
-
-procedure TSVGEllipse.Clear;
-begin
-  inherited;
-  FCX := UndefinedFloat;
-  FCY := UndefinedFloat;
-end;
-
-procedure TSVGEllipse.ConstructPath;
-begin
-  inherited;
-  FPath.AddEllipse(FCX - FRX, FCY - FRY, 2 * FRX, 2 * FRY);
-end;
-{$ENDREGION}
-
-{$REGION 'TSVGPath'}
-function TSVGPath.ObjectBounds(IncludeStroke: Boolean; ApplyTranform: Boolean): TRectF;
-var
-  C: Integer;
-  R: TRectF;
-  Left, Top, Right, Bottom: TFloat;
-  Found: Boolean;
-  SW: TFloat;
-begin
-  Left := MaxTFloat;
-  Top := MaxTFloat;
-  Right := -MaxTFloat;
-  Bottom := -MaxTFloat;
-  Found := False;
-
-  for C := 0 to Count - 1 do
-  begin
-    R := TSVGPathElement(Items[C]).GetBounds;
-    if (R.Width <> 0) or (R.Height <> 0) then
-    begin
-      Found := True;
-      Left := Min(Left, R.Left);
-      Top := Min(Top, R.Top);
-      Right := Max(Right, R.Left + R.Width);
-      Bottom := Max(Bottom, R.Top + R.Height);
-    end;
-  end;
-
-  if not Found then
-  begin
-    Left := 0;
-    Top := 0;
-    Right := 0;
-    Bottom := 0;
-  end;
-
-  if IncludeStroke then
-    SW := Max(0, GetStrokeWidth) / 2
-  else
-    SW := 0;
-
-  Result.TopLeft := TPointF.Create(Left - SW, Top - SW);
-  Result.BottomRight := TPointF.Create(Right + SW, Bottom + SW);
-
-  if ApplyTranform then begin
-    Result.TopLeft := Transform(Result.TopLeft);
-    Result.BottomRight := Transform(Result.BottomRight);
-  end;
-end;
-
-procedure TSVGPath.ConstructPath;
-var
-  C: Integer;
-  Element: TSVGPathElement;
-begin
-  inherited;
-
-  for C := 0 to Count - 1 do
-  begin
-    Element := TSVGPathElement(Items[C]);
-    Element.AddToPath(FPath);
-  end;
-end;
-
-procedure TSVGPath.PrepareMoveLineCurveArc(const ACommand: Char; SL: TStrings);
-var
-  C: Integer;
-  D: Integer;
-  Command: Char;
-begin
-  case ACommand of
-    'M': Command := 'L';
-    'm': Command := 'l';
-  else
-    Command := ACommand;
-  end;
-
-  case Command of
-    'A', 'a':                     D := 7;
-    'C', 'c':                     D := 6;
-    'S', 's', 'Q', 'q':           D := 4;
-    'T', 't', 'M', 'm', 'L', 'l': D := 2;
-    'H', 'h', 'V', 'v':           D := 1;
-  else
-    D := 0;
-  end;
-
-  if (D = 0) or (SL.Count = D + 1) or ((SL.Count - 1) mod D = 1) then
-    Exit;
-
-  for C := SL.Count - D downto (D + 1) do
-  begin
-    if (C - 1) mod D = 0 then
-      SL.Insert(C, Command);
-  end;
-end;
-
-function TSVGPath.SeparateValues(const ACommand: Char;
-  const S: string): TStrings;
-var
-  NumberStr: string;
-  C: Char;
-  HasDot: Boolean;
-  HasExp: Boolean;
-begin
-  NumberStr := '';
-  HasDot := False;
-  HasExp := False;
-
-  Result := TStringList.Create;
-
-  for C in S do
-  begin
-    case C of
-      '.':
-        begin
-          if HasDot then
-          begin
-            HasDot := C = '.';
-            Result.Add(NumberStr);
-            NumberStr := C;
-          end
-          else
-          begin
-            NumberStr := NumberStr + C;
-            HasDot := True;
-          end;
-        end;
-      '0'..'9':
-        begin
-          NumberStr := NumberStr + C;
-        end;
-      '+', '-':
-        begin
-          if NumberStr <> '' then
-          begin
-            if not HasExp then begin
-              Result.Add(NumberStr);
-              HasDot := False;
-            end else
-              NumberStr := NumberStr + C;
-          end;
-          if not HasExp then
-            NumberStr := C;
-        end;
-      'E', 'e':
-        begin
-          HasExp := True;
-          NumberStr := NumberStr + C;
-        end;
-      ' ', #9, #$A, #$D:
-        begin
-          if NumberStr <> '' then
-          begin
-            Result.Add(NumberStr);
-            NumberStr := '';
-            HasDot := False;
-          end;
-        end;
-    end;
-  end;
-  if NumberStr <> '' then
-  begin
-    Result.Add(NumberStr);
-  end;
-
-  Result.Insert(0, ACommand);
-
-  if Result.Count > 0 then
-  begin
-    if ACommand.IsInArray(['M', 'm', 'L', 'l', 'H', 'h', 'V', 'v',
-      'C', 'c', 'S', 's', 'Q', 'q', 'T', 't', 'A', 'a']) then
-    begin
-      PrepareMoveLineCurveArc(ACommand, Result);
-    end
-    else if (ACommand = 'Z') or (ACommand = 'z') then
-    begin
-      while Result.Count > 1 do
-      begin
-        Result.Delete(1);
-      end;
-    end;
-  end;
-end;
-
-function TSVGPath.Split(const S: string): TStrings;
-var
-  Part: string;
-  SL: TStrings;
-  Found: Integer;
-  StartIndex: Integer;
-  SLength: Integer;
-const
-  IDs: array [0..19] of Char = ('M', 'm', 'L', 'l', 'H', 'h', 'V', 'v',
-    'C', 'c', 'S', 's', 'Q', 'q', 'T', 't', 'A', 'a', 'Z', 'z');
-begin
-  Result := TStringList.Create;
-
-  StartIndex := 0;
-  SLength := Length(S);
-  while StartIndex < SLength do
-  begin
-    Found := S.IndexOfAny(IDs, StartIndex + 1);
-    if Found = -1 then
-    begin
-      Found := SLength;
-    end;
-    Part := S.Substring(StartIndex + 1, Found - StartIndex - 1).Trim;
-    SL := SeparateValues(S[StartIndex + 1], Part);
-    Result.AddStrings(SL);
-    SL.Free;
-    StartIndex := Found;
-  end;
-end;
-
-procedure TSVGPath.ReadIn(const Node: IXMLNode);
-var
-  S: string;
-  SL: TStrings;
-  C: Integer;
-
-  Element: TSVGPathElement;
-  LastElement: TSVGPathElement;
-begin
-  inherited;
-
-  LoadString(Node, 'd', S);
-  S := StringReplace(S, ',', ' ', [rfReplaceAll]);
-  SL := Split(S);
-
-  try
-    C := 0;
-    LastElement := nil;
-
-    if SL.Count > 0 then
-      repeat
-        case SL[C][1] of
-          'M', 'm': Element := TSVGPathMove.Create(Self);
-
-          'L', 'l': Element := TSVGPathLine.Create(Self);
-
-          'H', 'h', 'V', 'v': Element := TSVGPathLine.Create(Self);
-
-          'C', 'c': Element := TSVGPathCurve.Create(Self);
-
-          'S', 's', 'Q', 'q': Element := TSVGPathCurve.Create(Self);
-
-          'T', 't': Element := TSVGPathCurve.Create(Self);
-
-          'A', 'a': Element := TSVGPathEllipticArc.Create(Self);
-
-          'Z', 'z': Element := TSVGPathClose.Create(Self);
-
-        else
-          Element := nil;
-        end;
-
-        if Assigned(Element) then
-        begin
-          Element.Read(SL, C, LastElement);
-          LastElement := Element;
-        end;
-        Inc(C);
-      until C = SL.Count;
-  finally
-    SL.Free;
-  end;
-
-  ConstructPath;
-end;
-{$ENDREGION}
-
-{$REGION 'TSVGImage'}
-constructor TSVGImage.Create;
-begin
-  inherited;
-  FImage := nil;
-  FStream := nil;
-end;
-
-function TSVGImage.ObjectBounds(IncludeStroke: Boolean; ApplyTranform: Boolean): TRectF;
-var
-  SW: TFloat;
-begin
-  if IncludeStroke then
-    SW := Max(0, GetStrokeWidth) / 2
-  else
-    SW := 0;
-
-  Result.TopLeft := TPointF.Create(X - SW, Y - SW);
-  Result.BottomRight := TPointF.Create(X + Width + SW, Y + Height + SW);
-
-  if ApplyTranform then begin
-    Result.TopLeft := Transform(Result.TopLeft);
-    Result.BottomRight := Transform(Result.BottomRight);
-  end;
-end;
-
-procedure TSVGImage.Clear;
-begin
-  inherited;
-  FreeAndNil(FImage);
-  FreeAndNil(FStream);
-  FFileName := '';
-end;
-
-procedure TSVGImage.AssignTo(Dest: TPersistent);
-var
-  SA: TStreamAdapter;
-begin
-  if Dest is TSVGImage then
-  begin
-    TSVGImage(Dest).FFileName := FFileName;
-    if Assigned(FStream) then
-    begin
-      TSVGImage(Dest).FStream := TMemoryStream.Create;
-      FStream.Position := 0;
-      TSVGImage(Dest).FStream.LoadFromStream(FStream);
-      TSVGImage(Dest).FStream.Position := 0;
-      SA := TStreamAdapter.Create(TSVGImage(Dest).FStream, soReference);
-      FImage := TGPImage.Create(SA);
-    end
-    else
-    begin
-      TSVGImage(Dest).FStream := TMemoryStream.Create;
-      TSVGImage(Dest).FStream.LoadFromFile(FFileName);
-      TSVGImage(Dest).FStream.Position := 0;
-      SA := TStreamAdapter.Create(TSVGImage(Dest).FStream, soReference);
-      FImage := TGPImage.Create(SA);
-    end;
-  end
-  else
-    inherited;
-end;
-
-procedure TSVGImage.PaintToGraphics(Graphics: TGPGraphics);
-var
-  //ClipPath: TGPGraphicsPath;
-  TGP: TGPMatrix;
-  ImAtt: TGPImageAttributes;
-  ColorMatrix: TColorMatrix;
-
-begin
-  if FImage = nil then
-    Exit;
-
-  {ClipPath := GetClipPath;
-
-  if ClipPath <> nil then
-    Graphics.SetClip(ClipPath);}
-
-  TGP := ToGPMatrix(Matrix);
-  Graphics.SetTransform(TGP);
-  TGP.Free;
-
-  FillChar(ColorMatrix, Sizeof(ColorMatrix), 0);
-  ColorMatrix[0, 0] := 1;
-  ColorMatrix[1, 1] := 1;
-  ColorMatrix[2, 2] := 1;
-  ColorMatrix[3, 3] := GetFillOpacity;
-  ColorMatrix[4, 4] := 1;
-
-  ImAtt := TGPImageAttributes.Create;
-  ImAtt.SetColorMatrix(colorMatrix, ColorMatrixFlagsDefault,
-    ColorAdjustTypeDefault);
-
-  Graphics.DrawImage(FImage, MakeRect(X, Y, Width, Height),
-    0, 0, FImage.GetWidth, FImage.GetHeight, UnitPixel, ImAtt);
-
-  ImAtt.Free;
-
-  Graphics.ResetTransform;
-  Graphics.ResetClip;
-
-  //FreeAndNil(ClipPath);
-end;
-
-procedure TSVGImage.ReadIn(const Node: IXMLNode);
-var
-  S: string;
-  SA: TStreamAdapter;
-
-  {$IF CompilerVersion < 28}
-  Decoder64: TIdDecoderMIME;
-  {$IFEND}
-
-  function IsValid(var S: string): Boolean;
-  var
-    Semicolon: Integer;
-  begin
-    Result := False;
-    if StartsStr('data:', S) then
-    begin
-      S := Copy(S, 6, MaxInt);
-      Semicolon := Pos(';', S);
-      if Semicolon = 0 then
-        Exit;
-      if Copy(S, Semicolon, 8) = ';base64,' then
-      begin
-        S := Copy(S, Semicolon + 8, MaxInt);
-        Result := True;
-      end;
-    end;
-  end;
-
-var
-  SS: TStringStream;
-begin
-  inherited;
-
-  LoadString(Node, 'xlink:href', S);
-  if S = '' then
-    LoadString(Node, 'href', S);
-
-  if IsValid(S) then
-  begin
-    SS := TStringStream.Create(S);
-    try
-      FStream := TMemoryStream.Create;
-      {$IF CompilerVersion > 27}
-      TNetEncoding.Base64.Decode(SS, FStream);
-      {$ELSE}
-        Decoder64 := TIdDecoderMIME.Create(nil);
-        Try
-          Decoder64.DecodeStream(S, FStream);
-        Finally
-          Decoder64.Free;
-        End;
-      {$IFEND}
-      FStream.Position := 0;
-      SA := TStreamAdapter.Create(FStream, soReference);
-      FImage := TGPImage.Create(SA);
-      FImage.GetLastStatus;
-    finally
-      SS.Free;
-    end;
-  end
-  else
-  begin
-    FFileName := S;
-    FStream := TMemoryStream.Create;
-    FStream.LoadFromFile(FFileName);
-    FStream.Position := 0;
-    SA := TStreamAdapter.Create(FStream, soReference);
-    FImage := TGPImage.Create(SA);
-    FImage.GetLastStatus;
-  end;
-end;
-{$ENDREGION}
-
-{$REGION 'TSVGCustomText'}
-constructor TSVGCustomText.Create;
-begin
-  inherited;
-  FDX := 0;
-  FDY := 0;
-end;
-
-procedure TSVGCustomText.BeforePaint(const Graphics: TGPGraphics;
-  const Brush: TGPBrush; const Pen: TGPPen);
-begin
-  inherited;
-  if Assigned(FUnderlinePath) then
-  begin
-    if Assigned(Brush) and (Brush.GetLastStatus = OK) then
-    begin
-      Graphics.FillPath(Brush, FUnderlinePath);
-    end;
-
-    if Assigned(Pen) and (Pen.GetLastStatus = OK) then
-    begin
-      Graphics.DrawPath(Pen, FUnderlinePath);
-    end;
-  end;
-end;
-
-function TSVGCustomText.ObjectBounds(IncludeStroke: Boolean; ApplyTranform: Boolean): TRectF;
-var
-  SW: TFloat;
-begin
-  if IncludeStroke then
-    SW := Max(0, GetStrokeWidth) / 2
-  else
-    SW := 0;
-
-  Result.TopLeft := TPointF.Create(X - SW, Y - FFontHeight - SW);
-  Result.BottomRight := TPointF.Create(X + Width + SW, Y - FFontHeight + Height + SW);
-
-  if ApplyTranform then begin
-    Result.TopLeft := Transform(Result.TopLeft);
-    Result.BottomRight := Transform(Result.BottomRight);
-  end;
-end;
-
-procedure TSVGCustomText.Clear;
-begin
-  inherited;
-  FreeAndNil(FUnderlinePath);
-  FreeAndNil(FStrikeOutPath);
-  FText := '';
-  FFontHeight := 0;
-  FDX := 0;
-  FDY := 0;
-end;
-
-function TSVGCustomText.GetCompleteWidth: TFloat;
-var
-  C: Integer;
-begin
-  Result := Width;
-  for C := 0 to Count - 1 do
-  begin
-    if GetItem(C) is TSVGCustomText then
-    begin
-      Result := Result + TSVGCustomText(GetItem(C)).GetCompleteWidth;
-    end;
-  end;
-end;
-
-function TSVGCustomText.GetFont: TGPFont;
-var
-  FF: TGPFontFamily;
-  FontStyle: Winapi.GDIPAPI.TFontStyle;
-  TD: TTextDecoration;
-//  Font: HFont;
-
-{  function CreateFont: HFont;
-  var
-    LogFont: TLogFont;
-  begin
-    with LogFont do
-    begin
-      lfHeight := Round(GetFont_Size);
-      lfWidth := 0;
-      lfEscapement := 0;
-      lfOrientation := 0;
-      lfWeight := GetFont_Weight;
-
-      lfItalic := GetFont_Style;
-
-      TD := GetText_Decoration;
-
-      if tdUnderLine in TD then
-        lfUnderline := 1
-      else
-        lfUnderline := 0;
-
-      if tdStrikeOut in TD then
-        lfStrikeOut := 1
-      else
-        lfStrikeOut := 0;
-
-      lfCharSet := 1;
-      lfOutPrecision := OUT_DEFAULT_PRECIS;
-      lfClipPrecision := CLIP_DEFAULT_PRECIS;
-      lfQuality := DEFAULT_QUALITY;
-      lfPitchAndFamily := DEFAULT_PITCH;
-      StrPCopy(lfFaceName, GetFont_Name);
-    end;
-    Result := CreateFontIndirect(LogFont);
-  end;}
-
-begin
-  FF := GetFontFamily(GetFontName);
-
-  FontStyle := FontStyleRegular;
-  if GetFontWeight = FW_BOLD then
-    FontStyle := FontStyle or FontStyleBold;
-
-  if GetFontStyle = 1 then
-    FontStyle := FontStyle or FontStyleItalic;
-
-  TD := GetTextDecoration;
-
-  if tdUnderLine in TD then
-    FontStyle := FontStyle or FontStyleUnderline;
-
-  if tdStrikeOut in TD then
-    FontStyle := FontStyle or FontStyleStrikeout;
-
-  FFontHeight := FF.GetCellAscent(FontStyle) / FF.GetEmHeight(FontStyle);
-  FFontHeight := FFontHeight * GetFontSize;
-
-  Result := TGPFont.Create(FF, GetFontSize, FontStyle, UnitPixel);
-  FF.Free;
-end;
-
-function TSVGCustomText.GetFontFamily(const FontName: string): TGPFontFamily;
-var
-  FF: TGPFontFamily;
-  C: Integer;
-  FN: string;
-begin
-  FF := TGPFontFamily.Create(FontName);
-  if FF.GetLastStatus <> OK then
-  begin
-    FreeAndNil(FF);
-
-    C := Pos('-', FontName);
-    if (C <> 0) then
-    begin
-      FN := Copy(FontName, 1, C - 1);
-      FF := TGPFontFamily.Create(FN);
-      if FF.GetLastStatus <> OK then
-        FreeAndNil(FF);
-    end;
-  end;
-  if not Assigned(FF) then
-    FF := TGPFontFamily.Create('Arial');
-
-  Result := FF;
-end;
-
-function TSVGCustomText.IsInTextPath: Boolean;
-var
-  Item: TSVGObject;
-begin
-  Result := True;
-  Item := Self;
-  while Assigned(Item) do
-  begin
-    if Item is TSVGTextPath then
-      Exit;
-    Item := Item.Parent;
-  end;
-  Result := False;
-end;
-
-procedure TSVGCustomText.SetSize;
-var
-  Graphics: TGPGraphics;
-  SF: TGPStringFormat;
-  Font: TGPFont;
-  Rect: TGPRectF;
-  Index: Integer;
-  Previous: TSVGCustomText;
-  DC: HDC;
-begin
-  DC := GetDC(0);
-  Graphics := TGPGraphics.Create(DC);
-
-  Font := GetFont;
-
-  SF := TGPStringFormat.Create(StringFormatFlagsMeasureTrailingSpaces);
-
-  Graphics.MeasureString(FText, -1, Font, MakePoint(0.0, 0), SF, Rect);
-
-  Rect.Width := KerningText.MeasureText(FText, Font);
-
-  SF.Free;
-
-  Graphics.Free;
-  ReleaseDC(0, DC);
-
-  Font.Free;
-
-  FWidth := 0;
-  FHeight := 0;
-
-  if Assigned(FParent) and (FParent is TSVGCustomText) then
-  begin
-    Index := FParent.IndexOf(Self);
-
-    Previous := nil;
-    if (Index > 0) and (FParent[Index - 1] is TSVGCustomText) then
-      Previous := TSVGCustomText(FParent[Index - 1]);
-
-    if (Index = 0) and (FParent is TSVGCustomText) then
-      Previous := TSVGCustomText(FParent);
-
-    if Assigned(Previous) then
-    begin
-      if not FHasX then
-        FX := Previous.X + Previous.GetCompleteWidth;
-
-      if not FHasY then
-        FY := Previous.Y;
-    end;
-  end;
-
-  FX := FX + FDX;
-  FY := FY + FDY;
-
-  FWidth := Rect.Width;
-  FHeight := Rect.Height;
-end;
-
-procedure TSVGCustomText.AfterPaint(const Graphics: TGPGraphics;
-  const Brush: TGPBrush; const Pen: TGPPen);
-begin
-  inherited;
-  if Assigned(FStrikeOutPath) then
-  begin
-    if Assigned(Brush) and (Brush.GetLastStatus = OK) then
-      Graphics.FillPath(Brush, FStrikeOutPath);
-
-    if Assigned(Pen) and (Pen.GetLastStatus = OK) then
-      Graphics.DrawPath(Pen, FStrikeOutPath);
-  end;
-end;
-
-procedure TSVGCustomText.AssignTo(Dest: TPersistent);
-begin
-  inherited;
-  if Dest is TSVGCustomText then
-  begin
-    TSVGCustomText(Dest).FText := FText;
-    TSVGCustomText(Dest).FFontHeight := FFontHeight;
-    TSVGCustomText(Dest).FDX := FDX;
-    TSVGCustomText(Dest).FDY := FDY;
-  end;
-end;
-
-procedure TSVGCustomText.ConstructPath;
-var
-  FF: TGPFontFamily;
-  FontStyle: Winapi.GDIPAPI.TFontStyle;
-  SF: TGPStringFormat;
-  TD: TTextDecoration;
-begin
-  FreeAndNil(FUnderlinePath);
-  FreeAndNil(FStrikeOutPath);
-
-  if IsInTextPath then
-    Exit;
-
-  if FText = '' then
-    Exit;
-
-  inherited;
-
-  FF := GetFontFamily(GetFontName);
-
-  FontStyle := FontStyleRegular;
-  if FFontWeight = FW_BOLD then
-    FontStyle := FontStyle or FontStyleBold;
-
-  if GetFontStyle = 1 then
-    FontStyle := FontStyle or FontStyleItalic;
-
-  TD := GetTextDecoration;
-
-  if tdUnderLine in TD then
-  begin
-    FontStyle := FontStyle or FontStyleUnderline;
-    FUnderlinePath := TGPGraphicsPath.Create;
-  end;
-
-  if tdStrikeOut in TD then
-  begin
-    FontStyle := FontStyle or FontStyleStrikeout;
-    FStrikeOutPath := TGPGraphicsPath.Create;
-  end;
-
-  SF := TGPStringFormat.Create(TGPStringFormat.GenericTypographic);
-  SF.SetFormatFlags(StringFormatFlagsMeasureTrailingSpaces);
-
-  KerningText.AddToPath(FPath, FUnderlinePath, FStrikeOutPath,
-    FText, FF, FontStyle, GetFontSize,
-    MakePoint(X, Y - FFontHeight), SF);
-
-  SF.Free;
-  FF.Free;
-end;
-
-procedure TSVGCustomText.PaintToGraphics(Graphics: TGPGraphics);
-{$IFDEF USE_TEXT}
-var
-  Font: TGPFont;
-  SF: TGPStringFormat;
-  Brush: TGPBrush;
-
-  TGP: TGPMatrix;
-  ClipRoot: TSVGBasic;
-{$ENDIF}
-begin
-  if FText = '' then
-    Exit;
-
-{$IFDEF USE_TEXT}
-  if FClipPath = nil then
-    CalcClipPath;
-
-  try
-    if Assigned(FClipPath) then
-    begin
-      if ClipURI <> '' then
-      begin
-        ClipRoot := TSVGBasic(GetRoot.FindByID(ClipURI));
-        if Assigned(ClipRoot) then
-        begin
-          TGP := ToGPMatrix(ClipRoot.Matrix);
-          Graphics.SetTransform(TGP);
-          TGP.Free;
-        end;
-      end;
-      Graphics.SetClip(FClipPath);
-      Graphics.ResetTransform;
-    end;
-
-    TGP := ToGPMatrix(Matrix);
-    Graphics.SetTransform(TGP);
-    TGP.Free;
-
-    SF := TGPStringFormat.Create(TGPStringFormat.GenericTypographic);
-    SF.SetFormatFlags(StringFormatFlagsMeasureTrailingSpaces);
-
-    Brush := GetFillBrush;
-    if Assigned(Brush) and (Brush.GetLastStatus = OK) then
-    try
-      Font := GetFont;
-      try
-        KerningText.AddToGraphics(Graphics, FText, Font, MakePoint(X, Y - FFontHeight), SF, Brush);
-      finally
-        Font.Free;
-      end;
-    finally
-      Brush.Free;
-    end;
-
-    SF.Free;
-  finally
-    Graphics.ResetTransform;
-    Graphics.ResetClip;
-  end;
-{$ELSE}
-  inherited;
-{$ENDIF}
-end;
-
-procedure TSVGCustomText.ParseNode(const Node: IXMLNode);
-const
-  TAB = #8;
-var
-  LText: TSVGText;
-  TSpan: TSVGTSpan;
-  TextPath: TSVGTextPath;
-begin
-  if Node.NodeName = '#text' then
-  begin
-    LText := TSVGTSpan.Create(Self);
-    LText.Assign(Self);
-    LText.FText := Node.Text;
-    LText.SetSize;
-    LText.ConstructPath;
-  end
-  else if Node.NodeName = 'text' then
-  begin
-    LText := TSVGTSpan.Create(Self);
-    LText.Assign(Self);
-    FillChar(LText.FPureMatrix, SizeOf(LText.FPureMatrix), 0);
-    LText.ReadIn(Node);
-  end
-  else if Node.NodeName = 'tspan' then
-  begin
-    TSpan := TSVGTSpan.Create(Self);
-    TSpan.Assign(Self);
-    FillChar(TSpan.FPureMatrix, SizeOf(TSpan.FPureMatrix), 0);
-    TSpan.ReadIn(Node);
-  end
-  else if Node.NodeName = 'textPath' then
-  begin
-    TextPath := TSVGTextPath.Create(Self);
-    TextPath.Assign(Self);
-    FillChar(TextPath.FPureMatrix, SizeOf(TextPath.FPureMatrix), 0);
-    TextPath.ReadIn(Node);
-  end;
-end;
-
-procedure TSVGCustomText.ReadIn(const Node: IXMLNode);
-begin
-  inherited;
-
-  FHasX := Node.HasAttribute('x');
-  FHasY := Node.HasAttribute('y');
-
-  LoadLengthProperty(Node, 'dx', ltHorz, FDX);
-  LoadLengthProperty(Node, 'dy', ltVert, FDY);
-end;
-
-procedure TSVGCustomText.ReadTextNodes(const Node: IXMLNode);
-var
-  C: Integer;
-begin
-  if (Node.nodeType = TNodeType.ntText) or
-    ((Node.NodeName = 'text') and Node.IsTextElement)
-  then
-  begin
-    FText := Node.Text;
-    SetSize;
-    ConstructPath;
-  end
-  else
-  begin
-    ConstructPath;
-    for C := 0 to Node.childNodes.count - 1 do
-    begin
-      ParseNode(Node.childNodes[C]);
-    end;
-  end;
-end;
-{$ENDREGION}
-
-{$REGION 'TSVGClipPath'}
-procedure TSVGClipPath.PaintToPath(Path: TGPGraphicsPath);
-begin
-end;
-
-procedure TSVGClipPath.PaintToGraphics(Graphics: TGPGraphics);
-begin
-end;
-
-procedure TSVGClipPath.Clear;
-begin
-  inherited;
-  FreeAndNil(FClipPath);
-end;
-
-procedure TSVGClipPath.ConstructClipPath;
-
-  procedure AddPath(SVG: TSVGBasic);
-  var
-    C: Integer;
-  begin
-    SVG.PaintToPath(FClipPath);
-
-    for C := 0 to SVG.Count - 1 do
-      AddPath(TSVGBasic(SVG[C]));
-  end;
-
-begin
-  FClipPath := TGPGraphicsPath.Create;
-  AddPath(Self);
-end;
-
-destructor TSVGClipPath.Destroy;
-begin
-  FreeAndNil(FClipPath);
-  inherited;
-end;
-
-function TSVGClipPath.GetClipPath: TGPGraphicsPath;
-begin
-  if not Assigned(FClipPath) then
-    ConstructClipPath;
-  Result := FClipPath;
-end;
-
-procedure TSVGClipPath.ReadIn(const Node: IXMLNode);
-begin
-  inherited;
-  ReadChildren(Node);
-  Display := tbFalse;
-end;
-{$ENDREGION}
-
-{$REGION 'TSVGTextPath'}
-procedure TSVGTextPath.Clear;
-begin
-  inherited;
-  FOffset := 0;
-  FPathRef := '';
-  FMethod := tpmAlign;
-  FSpacing := tpsAuto;
-end;
-
-procedure TSVGTextPath.ConstructPath;
-var
-  GuidePath: TSVGPath;
-  Position: TFloat;
-  Offset: TFloat;
-  X, Y: TFloat;
-
-  procedure RenderTextElement(const Element: TSVGCustomText);
-  var
-    C: Integer;
-    FF: TGPFontFamily;
-    FontStyle: Winapi.GDIPAPI.TFontStyle;
-    SF: TGPStringFormat;
-    PT: TGPPathText;
-    Matrix: TGPMatrix;
-    Size: TFloat;
-  begin
-    FreeAndNil(Element.FUnderlinePath);
-    FreeAndNil(Element.FStrikeOutPath);
-    FreeAndNil(Element.FPath);
-    if Element.FText <> '' then
-    begin
-      FF := GetFontFamily(Element.GetFontName);
-
-      FontStyle := FontStyleRegular;
-      if Element.FFontWeight = FW_BOLD then
-        FontStyle := FontStyle or FontStyleBold;
-
-      if Element.GetFontStyle = 1 then
-        FontStyle := FontStyle or FontStyleItalic;
-
-      SF := TGPStringFormat.Create(TGPStringFormat.GenericTypographic);
-      SF.SetFormatFlags(StringFormatFlagsMeasureTrailingSpaces);
-
-      PT := TGPPathText.Create(GuidePath.FPath);
-
-      if Element.FPureMatrix.m33 = 1 then
-        Matrix := ToGPMatrix(Element.FPureMatrix)
-      else
-        Matrix := nil;
-
-      X := X + Element.FDX;
-      Y := Y + Element.FDY;
-      if (X <> 0) or (Y <> 0) then
-      begin
-        if not Assigned(Matrix) then
-          Matrix := TGPMatrix.Create;
-        Matrix.Translate(X, Y);
-      end;
-
-      PT.AdditionalMatrix := Matrix;
-      Element.FPath := TGPGraphicsPath2.Create;
-
-      Size := Element.GetFontSize;
-      Position := Position +
-        PT.AddPathText(Element.FPath, Trim(Element.FText), Offset + Position,
-          FF, FontStyle, Size, SF);
-
-      PT.Free;
-
-      Matrix.Free;
-
-      SF.Free;
-      FF.Free;
-    end;
-
-    for C := 0 to Element.Count - 1 do
-      if Element[C] is TSVGCustomText then
-        RenderTextElement(TSVGCustomText(Element[C]));
-  end;
-
-begin
-  inherited;
-
-  GuidePath := nil;
-  if FPathRef <> '' then
-  begin
-    if FPathRef[1] = '#' then
-    begin
-      GuidePath := TSVGPath(GetRoot.FindByID(Copy(FPathRef, 2, MaxInt)));
-    end;
-  end;
-
-  if GuidePath = nil then
-    Exit;
-
-  Offset := 0;
-  if FOffsetIsPercent and (FOffset <> 0) then
-  begin
-    Offset := TGPPathText.GetPathLength(GuidePath.FPath) / 100 * FOffset;
-  end;
-
-  X := FDX;
-  Y := FDY;
-  RenderTextElement(Self);
-end;
-
-procedure TSVGTextPath.ReadIn(const Node: IXMLNode);
-var
-  Value: string;
-begin
-  inherited;
-
-  Value := Style.Values['startOffset'];
-  if Value <> '' then
-  begin
-    FOffsetIsPercent := False;
-    if RightStr(Value, 1) = '%' then
-    begin
-      FOffsetIsPercent := True;
-      Value := LeftStr(Value, Length(Value) - 1);
-    end;
-    FOffset := ParseLength(Value);
-  end;
-
-  Value := Style.Values['method'];
-  if Value = 'stretch' then
-    FMethod := tpmStretch;
-
-  Value := Style.Values['spacing'];
-  if Value = 'exact' then
-    FSpacing := tpsExact;
-
-  LoadString(Node, 'xlink:href', FPathRef);
-  if FPathRef = '' then
-    LoadString(Node, 'href', FPathRef);
-
-  ReadTextNodes(Node);
-end;
-
-procedure TSVGTextPath.ReadTextNodes(const Node: IXMLNode);
-var
-  C: Integer;
-begin
-  if (Node.nodeType = TNodeType.ntText) or Node.IsTextElement then
-  begin
-    FText := Node.Text;
-    SetSize;
-  end
-  else
-  begin
-    for C := 0 to Node.childNodes.Count - 1 do
-    begin
-      ParseNode(Node.childNodes[C]);
-    end;
-  end;
-  ConstructPath;
-end;
-{$ENDREGION}
-
-{$REGION 'TSVGText'}
-procedure TSVGText.ReadIn(const Node: IXMLNode);
-begin
-  inherited;
-
-  ReadTextNodes(Node);
-end;
-{$ENDREGION}
-
-{$REGION 'TSVGTSpan'}
-procedure TSVGTSpan.ReadTextNodes(const Node: IXMLNode);
-begin
-  if Node.IsTextElement then
-    FText := Node.Text;
-  SetSize;
-  ConstructPath;
-end;
-{$ENDREGION}
-
-end.
+{******************************************************************}
+{ SVG Image                                                        }
+{                                                                  }
+{ home page : http://www.mwcs.de                                   }
+{ email     : martin.walter@mwcs.de                                }
+{                                                                  }
+{ date      : 05-06-2020                                           }
+{                                                                  }
+{ version   : 0.69c                                                }
+{                                                                  }
+{ Use of this file is permitted for commercial and non-commercial  }
+{ use, as long as the author is credited.                          }
+{ This file (c) 2005, 2008 Martin Walter                           }
+{                                                                  }
+{ Thanks to:                                                       }
+{ Bart Vandromme (parsing errors)                                  }
+{ Chris Ueberall (parsing errors)                                  }
+{ Elias Zurschmiede (font error)                                   }
+{ Christopher Cerny  (Dash Pattern)                                }
+{ Carlo Barazzetta (fixed transform)                               }
+{ Carlo Barazzetta (fixed style display none)                      }
+{ Carlo Barazzetta (added fixedcolor and grayscale)                }
+{ Kiriakos Vlahos (fixed CalculateMatrices)                        }
+{ Kiriakos Vlahos (added FillMode property)                        }
+{ Kiriakos Vlahos (fixed SetBounds based on ViewBox)               }
+{ Kiriakos Vlahos (added 'fill-rule' presentation attribute)       }
+{ Kiriakos Vlahos (fixed loadlength)                               }
+{ Kiriakos Vlahos (Fixed currentColor and default fillcolor)       }
+{                                                                  }
+{ This Software is distributed on an "AS IS" basis, WITHOUT        }
+{ WARRANTY OF ANY KIND, either express or implied.                 }
+{                                                                  }
+{ *****************************************************************}
+
+unit SVG;
+
+{.$DEFINE USE_TEXT} // Define to use "real" text instead of paths
+
+interface
+
+uses
+  Winapi.Windows, Winapi.GDIPOBJ, Winapi.GDIPAPI,
+  System.UITypes, System.Classes, System.Math,
+  {$IF CompilerVersion > 27}System.NetEncoding,{$ELSE}IdCoderMIME,{$IFEND}
+  System.Math.Vectors, System.Types,
+  Xml.XmlIntf,
+  GDIPOBJ2, GDIPKerning, GDIPPathText,
+  SVGTypes, SVGStyle, SVGColor;
+
+type
+  TSVG = class;
+
+  TSVGObject = class(TPersistent)
+  private
+    FItems: TList;
+    FVisible: TTriStateBoolean;
+    FDisplay: TTriStateBoolean;
+    FParent: TSVGObject;
+    FStyle: TStyle;
+    FID: string;
+    FObjectName: string;
+    FClasses: TArray<string>;
+
+    function GetCount: Integer;
+    procedure SetItem(const Index: Integer; const Item: TSVGObject);
+    function GetItem(const Index: Integer): TSVGObject;
+
+    function GetDisplay: TTriStateBoolean;
+    function GetVisible: TTriStateBoolean;
+  protected
+    class function New(Parent: TSVGObject): TSVGObject;
+    procedure AssignTo(Dest: TPersistent); override;
+    function GetRoot: TSVG;
+  public
+    constructor Create; overload; virtual;
+    constructor Create(Parent: TSVGObject); overload;
+    destructor Destroy; override;
+    procedure Clear; virtual;
+    function Clone(Parent: TSVGObject): TSVGObject;
+    function Add(Item: TSVGObject): Integer;
+    procedure Delete(Index: Integer);
+    function Remove(Item: TSVGObject): Integer;
+    function IndexOf(Item: TSVGObject): Integer;
+    function FindByID(const Name: string): TSVGObject;
+    function FindByType(Typ: TClass; Previous: TSVGObject = nil): TSVGObject;
+    procedure CalculateMatrices;
+    function ObjectBounds(IncludeStroke: Boolean = False;
+      ApplyTranform: Boolean = False): TRectF; virtual;
+
+    procedure PaintToGraphics(Graphics: TGPGraphics); virtual; abstract;
+    procedure PaintToPath(Path: TGPGraphicsPath); virtual; abstract;
+    procedure ReadIn(const Node: IXMLNode); virtual;
+
+    property Items[const Index: Integer]: TSVGObject read GetItem write SetItem; default;
+    property Count: Integer read GetCount;
+
+    property Display: TTriStateBoolean read GetDisplay write FDisplay;
+    property Visible: TTriStateBoolean read GetVisible write FVisible;
+    property Parent: TSVGObject read FParent;
+    property Style: TStyle read FStyle;
+    property ID: string read FID;
+    property ObjectName: string read FObjectName;
+  end;
+
+  TSVGMatrix = class(TSVGObject)
+  private
+    FPureMatrix: TMatrix;
+    FCalculatedMatrix: TMatrix;
+    procedure SetPureMatrix(const Value: TMatrix);
+
+    function Transform(const P: TPointF): TPointF; overload;
+  protected
+    procedure CalcMatrix; virtual;
+    procedure AssignTo(Dest: TPersistent); override;
+  public
+    procedure Clear; override;
+    procedure ReadIn(const Node: IXMLNode); override;
+    property Matrix: TMatrix read FCalculatedMatrix;
+    property PureMatrix: TMatrix read FPureMatrix write SetPureMatrix;
+  end;
+
+  TSVGBasic = class(TSVGMatrix)
+  private
+    FFillColor: TColor;
+    FStrokeColor: TColor;
+    FFillOpacity: TFloat;
+    FStrokeOpacity: TFloat;
+    FStrokeWidth: TFloat;
+    FStrokeLineJoin: string;
+    FStrokeLineCap: string;
+    FStrokeMiterLimit: TFloat;
+    FStrokeDashOffset: TFloat;
+    FStrokeDashArray: TSingleDynArray;
+    FStrokeDashArrayCount: Integer;
+    FArrayNone: Boolean;
+
+    FFontName: string;
+    FFontSize: TFloat;
+    FFontWeight: Integer;
+    FFontStyle: Integer;
+    FTextDecoration: TTextDecoration;
+
+    FPath: TGPGraphicsPath2;
+    FFillMode: TFillMode;
+    FClipPath: TGPGraphicsPath;
+    FX: TFloat;
+    FY: TFloat;
+    FWidth: TFloat;
+    FHeight: TFloat;
+    FStyleChanged: Boolean;
+
+    function IsFontAvailable: Boolean;
+    procedure ReadChildren(const Node: IXMLNode); virtual;
+    procedure SetStrokeDashArray(const S: string);
+    procedure SetClipURI(const Value: string);
+
+    function GetFillColor: TColor;
+    function GetStrokeColor: TColor;
+    function GetFillOpacity: TFloat;
+    function GetStrokeOpacity: TFloat;
+    function GetStrokeWidth: TFloat;
+    function GetClipURI: string;
+    function GetStrokeLineCap: TLineCap;
+    function GetStrokeDashCap: TDashCap;
+    function GetStrokeLineJoin: TLineJoin;
+    function GetStrokeMiterLimit: TFloat;
+    function GetStrokeDashOffset: TFloat;
+    function GetStrokeDashArray(var Count: Integer): PSingle;
+
+    function GetFontName: string;
+    function GetFontWeight: Integer;
+    function GetFontSize: TFloat;
+    function GetFontStyle: Integer;
+    function GetTextDecoration: TTextDecoration;
+    procedure ParseFontWeight(const S: string);
+    procedure UpdateStyle;
+    procedure OnStyleChanged(Sender: TObject);
+  protected
+    FRX: TFloat;
+    FRY: TFloat;
+    FFillURI: string;
+    FStrokeURI: string;
+    FClipURI: string;
+    FLineWidth: TFloat;
+    FFillRule: Integer;
+    FColorInterpolation: TFloat;
+    FColorRendering: TFloat;
+
+    procedure LoadLengthProperty(const Node: IXMLNode; const S: string;
+      LengthType: TLengthType; var X: TFloat);
+    procedure AssignTo(Dest: TPersistent); override;
+    procedure ReadStyle(Style: TStyle); virtual;
+    procedure ConstructPath; virtual;
+    function GetClipPath: TGPGraphicsPath;
+    procedure CalcClipPath;
+
+    function GetFillBrush: TGPBrush;
+    function GetStrokeBrush: TGPBrush;
+    function GetStrokePen(const StrokeBrush: TGPBrush): TGPPen;
+
+    procedure BeforePaint(const Graphics: TGPGraphics; const Brush: TGPBrush;
+      const Pen: TGPPen); virtual;
+    procedure AfterPaint(const Graphics: TGPGraphics; const Brush: TGPBrush;
+      const Pen: TGPPen); virtual;
+  public
+    constructor Create; override;
+    procedure Clear; override;
+    procedure PaintToGraphics(Graphics: TGPGraphics); override;
+
+    procedure PaintToPath(Path: TGPGraphicsPath); override;
+    procedure ReadIn(const Node: IXMLNode); override;
+    function ObjectBounds(IncludeStroke: Boolean = False;
+      ApplyTranform: Boolean = False): TRectF; override;
+
+    property Root: TSVG read GetRoot;
+
+    property FillColor: TColor read GetFillColor write FFillColor;
+    property FillMode: TFillMode read fFillMode write fFillMode;
+    property StrokeColor: TColor read GetStrokeColor write FStrokeColor;
+    property FillOpacity: TFloat read GetFillOpacity write FFillOpacity;
+    property StrokeOpacity: TFloat read GetStrokeOpacity write FStrokeOpacity;
+    property StrokeWidth: TFloat read GetStrokeWidth write FStrokeWidth;
+    property ClipURI: string read GetClipURI write SetClipURI;
+    property FillURI: string read FFillURI write FFillURI;
+    property StrokeURI: string read FStrokeURI write FStrokeURI;
+    property X: TFloat read FX write FX;
+    property Y: TFloat read FY write FY;
+    property Width: TFloat read FWidth write FWidth;
+    property Height: TFloat read FHeight write FHeight;
+    property RX: TFloat read FRX write FRX;
+    property RY: TFloat read FRY write FRY;
+
+    property StrokeLineCap: TLineCap read GetStrokeLineCap;
+    property StrokeLineJoin: TLineJoin read GetStrokeLineJoin;
+    property StrokeMiterLimit: TFloat read GetStrokeMiterLimit write FStrokeMiterLimit;
+    property StrokeDashOffset: TFloat read GetStrokeDashOffset write FStrokeDashOffset;
+
+    property FontName: string read GetFontName write FFontName;
+    property FontSize: TFloat read GetFontSize write FFontSize;
+    property FontWeight: Integer read GetFontWeight write FFontWeight;
+    property FontStyle: Integer read GetFontStyle write FFontStyle;
+    property TextDecoration: TTextDecoration read GetTextDecoration write FTextDecoration;
+  end;
+
+  TSVG = class(TSVGBasic)
+  strict private
+    FRootBounds: TGPRectF;
+    FInitialMatrix: TMatrix;
+    FSource: string;
+    FAngle: TFloat;
+    FAngleMatrix: TMatrix;
+    FViewBox: TRectF;
+    FFileName: string;
+    FSize: TSizeF;
+    FGrayscale: Boolean;
+    FFixedColor: TColor;
+
+    procedure SetViewBox(const Value: TRectF);
+
+    procedure SetSVGOpacity(Opacity: TFloat);
+    procedure SetAngle(Angle: TFloat);
+    procedure Paint(const Graphics: TGPGraphics; Rects: PRectArray;
+      RectCount: Integer);
+  private
+    FStyles: TStyleList;
+    procedure SetFixedColor(const Value: TColor);
+    procedure ReloadFromText;
+    procedure SetGrayscale(const Value: boolean);
+  protected
+    procedure CalcCompleteSize;
+    procedure CalcMatrix; override;
+    procedure AssignTo(Dest: TPersistent); override;
+    procedure ReadStyles(const Node: IXMLNode);
+  public
+    constructor Create; override;
+    destructor Destroy; override;
+
+    procedure Clear; override;
+    procedure ReadIn(const Node: IXMLNode); override;
+
+    procedure DeReferenceUse;
+    function GetStyleValue(const Name, Key: string): string;
+
+    procedure LoadFromText(const Text: string);
+    procedure LoadFromFile(const FileName: string);
+    procedure LoadFromStream(Stream: TStream); overload;
+    procedure SaveToFile(const FileName: string);
+    procedure SaveToStream(Stream: TStream);
+
+    function SaveToNode(const Parent: IXMLNode;
+      Left, Top, Width, Height: TFloat): IXMLNode;
+
+    procedure SetBounds(const Bounds: TGPRectF);
+    procedure PaintTo(DC: HDC; Bounds: TGPRectF;
+      Rects: PRectArray; RectCount: Integer); overload;
+    procedure PaintTo(MetaFile: TGPMetaFile; Bounds: TGPRectF;
+      Rects: PRectArray; RectCount: Integer); overload;
+    procedure PaintTo(Graphics: TGPGraphics; Bounds: TGPRectF;
+      Rects: PRectArray; RectCount: Integer); overload;
+    procedure PaintTo(DC: HDC; aLeft, aTop, aWidth, aHeight : single); overload;
+    function RenderToIcon(Size: Integer): HICON;
+    function RenderToBitmap(Width, Height: Integer): HBITMAP;
+
+    property InitialMatrix: TMatrix read FInitialMatrix write FInitialMatrix;
+    property SVGOpacity: TFloat write SetSVGOpacity;
+    property Source: string read FSource;
+    property Angle: TFloat read FAngle write SetAngle;
+    property ViewBox: TRectF read FViewBox write SetViewBox;
+    property Grayscale: boolean read FGrayscale write SetGrayscale;
+    property FixedColor: TColor read FFixedColor write SetFixedColor;
+  end;
+
+  TSVGContainer = class(TSVGBasic)
+  public
+    procedure ReadIn(const Node: IXMLNode); override;
+  end;
+
+  TSVGSwitch = class(TSVGBasic)
+  public
+    procedure ReadIn(const Node: IXMLNode); override;
+  end;
+
+  TSVGDefs = class(TSVGBasic)
+  public
+    procedure ReadIn(const Node: IXMLNode); override;
+  end;
+
+  TSVGUse = class(TSVGBasic)
+  private
+    FReference: string;
+  protected
+    procedure AssignTo(Dest: TPersistent); override;
+    procedure Construct;
+  public
+    procedure PaintToPath(Path: TGPGraphicsPath); override;
+    procedure PaintToGraphics(Graphics: TGPGraphics); override;
+    procedure Clear; override;
+    procedure ReadIn(const Node: IXMLNode); override;
+  end;
+
+  TSVGRect = class(TSVGBasic)
+  protected
+    procedure ConstructPath; override;
+  public
+    procedure ReadIn(const Node: IXMLNode); override;
+    function ObjectBounds(IncludeStroke: Boolean = False;
+      ApplyTranform: Boolean = False): TRectF; override;
+  end;
+
+  TSVGLine = class(TSVGBasic)
+  protected
+    procedure ConstructPath; override;
+  public
+    procedure ReadIn(const Node: IXMLNode); override;
+    function ObjectBounds(IncludeStroke: Boolean = False;
+      ApplyTranform: Boolean = False): TRectF; override;
+  end;
+
+  TSVGPolyLine = class(TSVGBasic)
+  private
+    FPoints: TListOfPoints;
+    FPointCount: Integer;
+    procedure ConstructPoints(const S: string);
+  protected
+    procedure AssignTo(Dest: TPersistent); override;
+    procedure ConstructPath; override;
+  public
+    constructor Create; override;
+    procedure Clear; override;
+    procedure ReadIn(const Node: IXMLNode); override;
+    function ObjectBounds(IncludeStroke: Boolean = False;
+      ApplyTranform: Boolean = False): TRectF; override;
+  end;
+
+  TSVGPolygon = class(TSVGPolyLine)
+  protected
+    procedure ConstructPath; override;
+  public
+  end;
+
+  TSVGEllipse = class(TSVGBasic)
+  protected
+    FCX: TFloat;
+    FCY: TFloat;
+    procedure ConstructPath; override;
+    procedure AssignTo(Dest: TPersistent); override;
+  public
+    procedure Clear; override;
+    procedure ReadIn(const Node: IXMLNode); override;
+    function ObjectBounds(IncludeStroke: Boolean = False;
+      ApplyTranform: Boolean = False): TRectF; override;
+    property CX: TFloat read FCX write FCX;
+    property CY: TFloat read FCY write FCY;
+  end;
+
+  TSVGPath = class(TSVGBasic)
+  private
+    procedure PrepareMoveLineCurveArc(const ACommand: Char; SL: TStrings);
+    function SeparateValues(const ACommand: Char; const S: string): TStrings;
+    function Split(const S: string): TStrings;
+  protected
+    procedure ConstructPath; override;
+  public
+    procedure ReadIn(const Node: IXMLNode); override;
+    function ObjectBounds(IncludeStroke: Boolean = False;
+      ApplyTranform: Boolean = False): TRectF; override;
+  end;
+
+  TSVGImage = class(TSVGBasic)
+  private
+    FFileName: string;
+    FImage: TGPImage;
+    FStream: TMemoryStream;
+  protected
+    procedure AssignTo(Dest: TPersistent); override;
+  public
+    constructor Create; override;
+    procedure Clear; override;
+    procedure PaintToGraphics(Graphics: TGPGraphics); override;
+    procedure ReadIn(const Node: IXMLNode); override;
+    function ObjectBounds(IncludeStroke: Boolean = False;
+      ApplyTranform: Boolean = False): TRectF; override;
+    property Data: TMemoryStream read FStream;
+  end;
+
+  TSVGCustomText = class(TSVGBasic)
+  private
+    FText: string;
+    FUnderlinePath: TGPGraphicsPath;
+    FStrikeOutPath: TGPGraphicsPath;
+
+    FFontHeight: TFloat;
+    FDX: TFloat;
+    FDY: TFloat;
+
+    FHasX: Boolean;
+    FHasY: Boolean;
+
+    function GetCompleteWidth: TFloat;
+    procedure SetSize; virtual;
+    function GetFont: TGPFont;
+    function GetFontFamily(const FontName: string): TGPFontFamily;
+
+    function IsInTextPath: Boolean;
+  protected
+    procedure AssignTo(Dest: TPersistent); override;
+    procedure ConstructPath; override;
+    procedure ParseNode(const Node: IXMLNode); virtual;
+    procedure BeforePaint(const Graphics: TGPGraphics; const Brush: TGPBrush;
+      const Pen: TGPPen); override;
+    procedure AfterPaint(const Graphics: TGPGraphics; const Brush: TGPBrush;
+      const Pen: TGPPen); override;
+
+    procedure ReadTextNodes(const Node: IXMLNode); virtual;
+  public
+    constructor Create; override;
+    procedure Clear; override;
+    procedure ReadIn(const Node: IXMLNode); override;
+    function ObjectBounds(IncludeStroke: Boolean = False;
+      ApplyTranform: Boolean = False): TRectF; override;
+    procedure PaintToGraphics(Graphics: TGPGraphics); override;
+
+    property DX: TFloat read FDX write FDX;
+    property DY: TFloat read FDY write FDY;
+    property FontHeight: TFloat read FFontHeight write FFontHeight;
+    property Text: string read FText write FText;
+  end;
+
+  TSVGText = class(TSVGCustomText)
+  public
+    procedure ReadIn(const Node: IXMLNode); override;
+  end;
+
+  TSVGTSpan = class(TSVGText)
+  private
+  protected
+    procedure ReadTextNodes(const Node: IXMLNode); override;
+  public
+  end;
+
+  TSVGTextPath = class(TSVGCustomText)
+  private
+    FOffset: TFloat;
+    FOffsetIsPercent: Boolean;
+    FPathRef: string;
+    FMethod: TTextPathMethod;
+    FSpacing: TTextPathSpacing;
+  protected
+    procedure ConstructPath; override;
+    procedure ReadTextNodes(const Node: IXMLNode); override;
+  public
+    procedure Clear; override;
+    procedure ReadIn(const Node: IXMLNode); override;
+  end;
+
+  TSVGClipPath = class(TSVGBasic)
+  private
+    FClipPath: TGPGraphicsPath;
+  protected
+    procedure ConstructClipPath;
+  public
+    destructor Destroy; override;
+    procedure Clear; override;
+    procedure PaintToPath(Path: TGPGraphicsPath); override;
+    procedure PaintToGraphics(Graphics: TGPGraphics); override;
+    procedure ReadIn(const Node: IXMLNode); override;
+    function GetClipPath: TGPGraphicsPath;
+  end;
+
+implementation
+
+uses
+  System.SysUtils, System.Variants, System.StrUtils, System.Character,
+  Xml.XmlDoc, Xml.xmldom,
+{$IFDEF MSWINDOWS}
+  Xml.Win.msxmldom,
+{$ENDIF}
+  SVGParse, SVGProperties, SVGPaint, SVGPath, SVGCommon;
+
+{$REGION 'TSVGObject'}
+constructor TSVGObject.Create;
+begin
+  inherited;
+  FParent := nil;
+  FStyle := TStyle.Create;
+  FItems := TList.Create;
+  Clear;
+end;
+
+constructor TSVGObject.Create(Parent: TSVGObject);
+begin
+  Create;
+  if Assigned(Parent) then
+  begin
+    Parent.Add(Self);
+  end;
+end;
+
+destructor TSVGObject.Destroy;
+begin
+  Clear;
+  FItems.Free;
+
+  if Assigned(FParent) then
+  begin
+    FParent.Remove(Self);
+  end;
+
+  FStyle.Free;
+
+  inherited;
+end;
+
+procedure TSVGObject.CalculateMatrices;
+var
+  C: Integer;
+begin
+  if Self is TSVGMatrix then
+  begin
+    TSVGMatrix(Self).CalcMatrix;
+
+    if Self is TSVGBasic then
+      TSVGBasic(Self).CalcClipPath;
+  end;
+
+  for C := 0 to FItems.Count - 1 do
+  begin
+    TSVGObject(FItems[C]).CalculateMatrices;
+  end;
+end;
+
+procedure TSVGObject.Clear;
+begin
+  while Count > 0 do
+  begin
+    Items[0].Free;
+  end;
+
+  Visible := tbTrue;
+  Display := tbTrue;
+  FID := '';
+
+  SetLength(FClasses, 0);
+  FStyle.Clear;
+  FObjectName := '';
+end;
+
+function TSVGObject.Clone(Parent: TSVGObject): TSVGObject;
+var
+  C: Integer;
+begin
+  Result := New(Parent);
+  Result.Assign(Self);
+
+  for C := 0 to FItems.Count - 1 do
+    GetItem(C).Clone(Result);
+end;
+
+function TSVGObject.Add(Item: TSVGObject): Integer;
+begin
+  Result := FItems.Add(Item);
+  Item.FParent := Self;
+end;
+
+procedure TSVGObject.Delete(Index: Integer);
+var
+  Item: TSVGBasic;
+begin
+  if (Index >= 0) and (Index < Count) then
+  begin
+    Item := FItems[Index];
+    FItems.Delete(Index);
+    Remove(Item);
+  end;
+end;
+
+function TSVGObject.Remove(Item: TSVGObject): Integer;
+begin
+  Result := FItems.Remove(Item);
+  if Assigned(Item) then
+  begin
+    if Item.FParent = Self then
+      Item.FParent := nil;
+  end;
+end;
+
+function TSVGObject.IndexOf(Item: TSVGObject): Integer;
+begin
+  Result := FItems.IndexOf(Item);
+end;
+
+class function TSVGObject.New(Parent: TSVGObject): TSVGObject;
+begin
+  // Create(Parent) will call the virtual Create and the appropriate \
+  // constructor will be used.
+  // You call New from an instance of a type
+  Result := Self.Create(Parent);
+end;
+
+function TSVGObject.ObjectBounds(IncludeStroke, ApplyTranform: Boolean): TRectF;
+begin
+  Result := TRectF.Create(0, 0, 0, 0);
+end;
+
+function TSVGObject.FindByID(const Name: string): TSVGObject;
+
+  procedure Walk(SVG: TSVGObject);
+  var
+    C: Integer;
+  begin
+    if (SVG.FID = Name) or ('#' + SVG.FID = Name) then
+    begin
+      Result := SVG;
+      Exit;
+    end;
+
+    for C := 0 to SVG.Count - 1  do
+    begin
+      Walk(SVG[C]);
+      if Assigned(Result) then
+        Exit;
+    end;
+  end;
+
+begin
+  Result := nil;
+  Walk(Self);
+end;
+
+function TSVGObject.FindByType(Typ: TClass; Previous: TSVGObject = nil): TSVGObject;
+var
+  Found: Boolean;
+
+  procedure Walk(SVG: TSVGObject);
+  var
+    C: Integer;
+  begin
+    if (SVG.ClassName = Typ.ClassName) and
+       (Found) then
+    begin
+      Result := SVG;
+      Exit;
+    end;
+
+    if SVG = Previous then
+      Found := True;
+
+    for C := 0 to SVG.Count - 1  do
+    begin
+      Walk(SVG[C]);
+      if Assigned(Result) then
+        Exit;
+    end;
+  end;
+
+begin
+  Found := (Previous = nil);
+  Result := nil;
+  Walk(Self);
+end;
+
+procedure TSVGObject.AssignTo(Dest: TPersistent);
+var
+  SVG: TSVGObject;
+begin
+  if (Dest is TSVGObject) then
+  begin
+    SVG := Dest as TSVGObject;
+    SVG.FVisible := FVisible;
+    SVG.Display := FDisplay;
+    SVG.FID := FID;
+    SVG.FObjectName := FObjectName;
+
+    FreeAndNil(SVG.FStyle);
+    SVG.FStyle := FStyle.Clone;
+    SVG.FClasses := Copy(FClasses, 0);
+  end;
+end;
+
+function TSVGObject.GetCount: Integer;
+begin
+  Result := FItems.Count;
+end;
+
+procedure TSVGObject.SetItem(const Index: Integer; const Item: TSVGObject);
+begin
+  if (Index >= 0) and (Index < Count) then
+    FItems[Index] := Item;
+end;
+
+function TSVGObject.GetItem(const Index: Integer): TSVGObject;
+begin
+  if (Index >= 0) and (Index < Count) then
+    Result := FItems[Index]
+  else
+    Result := nil;
+end;
+
+function TSVGObject.GetRoot: TSVG;
+var
+  Temp: TSVGObject;
+begin
+  Temp := Self;
+
+  while Assigned(Temp) and (not (Temp is TSVG)) do
+    Temp := Temp.FParent;
+
+  Result := TSVG(Temp);
+end;
+
+function TSVGObject.GetDisplay: TTriStateBoolean;
+// if display is false in an element, children also will not be displayed
+var
+  SVG: TSVGObject;
+begin
+  Result := tbTrue;
+  SVG := Self;
+  while Assigned(SVG) do
+  begin
+    if SVG.FDisplay = tbFalse then Exit(tbFalse);
+    SVG := SVG.FParent;
+  end;
+end;
+
+function TSVGObject.GetVisible: TTriStateBoolean;
+var
+  SVG: TSVGObject;
+begin
+  Result := tbTrue;
+  SVG := Self;
+  while Assigned(SVG) do
+  begin
+    if SVG.FVisible <> tbInherit then Exit(SVG.FVisible);
+    SVG := SVG.FParent;
+  end;
+end;
+
+procedure TSVGObject.ReadIn(const Node: IXMLNode);
+var
+  S: string;
+  C: Integer;
+
+  {$IF CompilerVersion < 28}
+  procedure DeleteElement(var A: TArray<string>; const Index: Cardinal;
+      Count: Cardinal = 1);
+  var
+    ALength: Cardinal;
+    i: Cardinal;
+  begin
+    ALength := Length(A);
+    for i := Index + Count to ALength - 1 do
+      A[i - Count] := A[i];
+    SetLength(A, ALength - Count);
+  end;
+  {$IFEND}
+
+begin
+  LoadString(Node, 'id', FID);
+
+  LoadDisplay(Node, FDisplay);
+  LoadVisible(Node, FVisible);
+
+  for C := 0 to Node.AttributeNodes.count - 1 do
+  begin
+    S := Node.AttributeNodes[C].nodeName;
+    FStyle.AddStyle(S, VarToStr(Node.AttributeNodes[C].nodeValue));
+  end;
+
+  LoadString(Node, 'style', S);
+  FStyle.SetValues(S);
+
+  S := '';
+  LoadString(Node, 'class', S);
+
+  FClasses := S.Split([',']);
+  for C := Length(FClasses) - 1 downto 0 do
+  begin
+    FClasses[C] := Trim(FClasses[C]);
+    if FClasses[C] = '' then
+      {$IF CompilerVersion < 28}
+      DeleteElement(FClasses, C, 1);
+      {$ELSE}
+      System.Delete(FClasses, C , 1);
+      {$IFEND}
+  end;
+
+  FObjectName := Node.nodeName;
+end;
+{$ENDREGION}
+
+{$REGION 'TSVGMatrix'}
+procedure TSVGMatrix.AssignTo(Dest: TPersistent);
+begin
+  inherited;
+  if Dest is TSVGMatrix then
+  begin
+    TSVGMatrix(Dest).FPureMatrix := FPureMatrix;
+  end;
+end;
+
+procedure TSVGMatrix.CalcMatrix;
+var
+  SVG: TSVGObject;
+begin
+  SVG := Parent;
+  while Assigned(SVG) do
+  begin
+    if SVG is TSVGMatrix then break;
+    SVG := SVG.FParent;
+  end;
+
+  if Assigned(SVG) and (TSVGMatrix(SVG).Matrix.m33 = 1) then
+    FCalculatedMatrix := TSVGMatrix(SVG).Matrix
+  else
+    FillChar(FCalculatedMatrix, SizeOf(FCalculatedMatrix), 0);
+
+  if FPureMatrix.m33 = 1 then begin
+    if FCalculatedMatrix.m33 = 1 then
+      FCalculatedMatrix := FPureMatrix * FCalculatedMatrix
+    else
+      FCalculatedMatrix := FPureMatrix;
+  end;
+end;
+
+procedure TSVGMatrix.Clear;
+begin
+  inherited;
+  FillChar(FPureMatrix, SizeOf(FPureMatrix), 0);
+  FillChar(FCalculatedMatrix, SizeOf(FCalculatedMatrix), 0);
+end;
+
+procedure TSVGMatrix.ReadIn(const Node: IXMLNode);
+var
+  M: TMatrix;
+begin
+  inherited;
+  M := FPureMatrix;
+  LoadTransform(Node, 'transform', M);
+  FPureMatrix := M;
+end;
+
+procedure TSVGMatrix.SetPureMatrix(const Value: TMatrix);
+begin
+  FPureMatrix := Value;
+end;
+
+function TSVGMatrix.Transform(const P: TPointF): TPointF;
+begin
+  if FCalculatedMatrix.m33 = 1 then
+    Result := P * FCalculatedMatrix
+  else
+    Result := P;
+end;
+
+{$ENDREGION}
+
+{$REGION 'TSVGBasic'}
+constructor TSVGBasic.Create;
+begin
+  inherited;
+  FPath := nil;
+  // default SVG fill-rule is nonzero
+  FFillMode := FillModeWinding;
+  SetLength(FStrokeDashArray, 0);
+  FStyle.OnChange := OnStyleChanged;
+  FClipPath := nil;
+end;
+
+procedure TSVGBasic.BeforePaint(const Graphics: TGPGraphics;
+  const Brush: TGPBrush; const Pen: TGPPen);
+Var
+  SolidBrush : TGPBrush;
+begin
+  if (Brush is TGPPathGradientBrush) and (FPath <> nil) and (FFillColor <> SVG_INHERIT_COLOR) then
+  begin
+    // Fill with solid color
+    SolidBrush :=  TGPSolidBrush.Create(TGPColor(FFillColor));
+    try
+      Graphics.FillPath(SolidBrush, FPath);
+    finally
+      SolidBrush.Free;
+      FFillColor := SVG_INHERIT_COLOR;
+    end;
+  end;
+ end;
+
+procedure TSVGBasic.CalcClipPath;
+begin
+  FClipPath := GetClipPath;
+end;
+
+procedure TSVGBasic.Clear;
+begin
+  inherited;
+
+  FX := 0;
+  FY := 0;
+  FWidth := 0;
+  FHeight := 0;
+  FRX := UndefinedFloat;
+  FRY := UndefinedFloat;
+  FFillURI := '';
+  FStrokeURI := '';
+  FillColor := SVG_INHERIT_COLOR;
+  StrokeColor := SVG_INHERIT_COLOR;
+
+  StrokeWidth := UndefinedFloat;
+
+  FStrokeOpacity := 1;
+  FFillOpacity := 1;
+  FLineWidth := UndefinedFloat;
+
+  FStrokeLineJoin := '';
+  FStrokeLineCap := '';
+  FStrokeMiterLimit := UndefinedFloat;
+  FStrokeDashOffset := UndefinedFloat;
+
+  SetLength(FStrokeDashArray, 0);
+  FStrokeDashArrayCount := 0;
+  FArrayNone := False;
+
+  FFontName := '';
+  FFontSize := UndefinedInt;
+  FFontWeight := UndefinedInt;
+  FFontStyle := UndefinedInt;
+
+  FTextDecoration := [tdInherit];
+
+  FreeAndNil(FPath);
+  FClipPath := nil;
+end;
+
+procedure TSVGBasic.PaintToGraphics(Graphics: TGPGraphics);
+var
+  Brush, StrokeBrush: TGPBrush;
+  Pen: TGPPen;
+
+  TGP: TGPMatrix;
+
+  ClipRoot: TSVGBasic;
+begin
+  if (FPath = nil) {or (FPath.GetLastStatus <> OK)} then
+    Exit;
+
+  if FClipPath = nil then
+    CalcClipPath;
+
+  try
+    if Assigned(FClipPath) then
+    begin
+      if ClipURI <> '' then
+      begin
+        ClipRoot := TSVGBasic(GetRoot.FindByID(ClipURI));
+        if Assigned(ClipRoot) then
+        begin
+          TGP := ToGPMatrix(ClipRoot.Matrix);
+          try
+            Graphics.SetTransform(TGP);
+          finally
+            TGP.Free;
+          end;
+        end;
+      end;
+      Graphics.SetClip(FClipPath);
+      Graphics.ResetTransform;
+    end;
+
+    TGP := ToGPMatrix(Matrix);
+    try
+      Graphics.SetTransform(TGP);
+    finally
+      TGP.Free;
+    end;
+
+    if FStyleChanged then
+      UpdateStyle;
+
+    Brush := GetFillBrush;
+    try
+      StrokeBrush := GetStrokeBrush;
+      Pen := GetStrokePen(StrokeBrush);
+
+      try
+        BeforePaint(Graphics, Brush, Pen);
+        if Assigned(Brush) and (Brush.GetLastStatus = OK) then
+          Graphics.FillPath(Brush, FPath);
+
+        if Assigned(Pen) and (Pen.GetLastStatus = OK) then
+          Graphics.DrawPath(Pen, FPath);
+
+        AfterPaint(Graphics, Brush, Pen);
+      finally
+        Pen.Free;
+        StrokeBrush.Free;
+      end;
+    finally
+      Brush.Free;
+    end;
+
+  finally
+    Graphics.ResetTransform;
+    Graphics.ResetClip;
+  end;
+end;
+
+procedure TSVGBasic.PaintToPath(Path: TGPGraphicsPath);
+var
+  P: TGPGraphicsPath;
+  M: TGPMatrix;
+begin
+  if FPath = nil then
+    Exit;
+  P := FPath.Clone;
+
+  if Matrix.m33 = 1 then
+  begin
+    M := ToGPMatrix(Matrix);
+    P.Transform(M);
+    M.Free;
+  end;
+
+  Path.AddPath(P, False);
+  P.Free;
+end;
+
+function TSVGBasic.ObjectBounds(IncludeStroke: Boolean; ApplyTranform: Boolean): TRectF;
+begin
+  Result := TRectF.Create(TPointF.Create(FX, FY), FWidth, FHeight);
+end;
+
+procedure TSVGBasic.OnStyleChanged(Sender: TObject);
+begin
+  FStyleChanged := True;
+end;
+
+procedure TSVGBasic.UpdateStyle;
+var
+  LRoot: TSVG;
+  C: Integer;
+  Style: TStyle;
+begin
+  LRoot := GetRoot;
+  for C := -2 to Length(FClasses) do
+  begin
+    case C of
+      -2: Style := LRoot.FStyles.GetStyleByName(FObjectName);
+      -1: Style := LRoot.FStyles.GetStyleByName('#' + FID);
+      else
+        begin
+          if C < Length(FClasses) then
+          begin
+            if Assigned(LRoot) then
+            begin
+              Style := LRoot.FStyles.GetStyleByName(FObjectName + '.' + FClasses[C]);
+              if Style = nil then
+              begin
+                Style := LRoot.FStyles.GetStyleByName('.' + FClasses[C]);
+                if Style = nil then
+                  Style := LRoot.FStyles.GetStyleByName(FClasses[C]);
+              end;
+            end else
+              Style := nil;
+          end else
+            Style := FStyle;
+          end;
+        end;
+
+    if Assigned(Style) then
+      ReadStyle(Style);
+  end;
+
+  if LRoot.Grayscale then
+    begin
+      FillColor   := GetSVGGrayscale(GetSVGColor(FFillURI));
+      StrokeColor := GetSVGGrayscale(GetSVGColor(FStrokeURI));
+    end
+   else
+    begin
+      FillColor   := GetSVGColor(FFillURI);
+      StrokeColor := GetSVGColor(FStrokeURI);
+    end;
+
+  if (LRoot.FixedColor <> SVG_INHERIT_COLOR) then
+    begin
+      if (FillColor <> SVG_INHERIT_COLOR) and (FillColor <> SVG_NONE_COLOR) then
+        FillColor := LRoot.FixedColor;
+      if (StrokeColor <> SVG_INHERIT_COLOR) and (StrokeColor <> SVG_NONE_COLOR) then
+        StrokeColor := LRoot.FixedColor;
+    end;
+
+  FFillURI := ParseURI(FFillURI);
+  FStrokeURI := ParseURI(FStrokeURI);
+  ClipURI := ParseURI(FClipURI);
+
+  FStyleChanged := False;
+end;
+
+procedure TSVGBasic.ReadIn(const Node: IXMLNode);
+begin
+  inherited;
+
+  LoadLengthProperty(Node, 'x', ltHorz, FX);
+  LoadLengthProperty(Node, 'y', ltVert, FY);
+  LoadLengthProperty(Node, 'width', ltHorz, FWidth);
+  LoadLengthProperty(Node, 'height', ltVert, FHeight);
+  LoadLengthProperty(Node, 'rx', ltOther, FRX);
+  LoadLengthProperty(Node, 'ry', ltOther, FRY);
+
+  if not HasValue(FRX) and HasValue(FRY) then
+  begin
+    FRX := FRY;
+  end;
+
+  if not HasValue(FRY) and HasValue(FRX) then
+  begin
+    FRY := FRX;
+  end;
+
+  UpdateStyle;
+end;
+
+procedure TSVGBasic.AfterPaint(const Graphics: TGPGraphics;
+  const Brush: TGPBrush; const Pen: TGPPen);
+begin
+
+end;
+
+procedure TSVGBasic.AssignTo(Dest: TPersistent);
+var
+  C: Integer;
+begin
+  inherited;
+
+  if Dest is TSVGBasic then
+  begin
+    TSVGBasic(Dest).FFillColor := FFillColor;
+    TSVGBasic(Dest).FStrokeColor := FStrokeColor;
+    TSVGBasic(Dest).FFillOpacity := FFillOpacity;
+    TSVGBasic(Dest).FStrokeOpacity := FStrokeOpacity;
+    TSVGBasic(Dest).FStrokeWidth := FStrokeWidth;
+    TSVGBasic(Dest).FStrokeLineJoin := FStrokeLineJoin;
+    TSVGBasic(Dest).FStrokeLineCap := FStrokeLineCap;
+    TSVGBasic(Dest).FStrokeMiterLimit := FStrokeMiterLimit;
+    TSVGBasic(Dest).FStrokeDashOffset := FStrokeDashOffset;
+    TSVGBasic(Dest).FStrokeDashArrayCount := FStrokeDashArrayCount;
+
+    TSVGBasic(Dest).FFontName := FFontName;
+    TSVGBasic(Dest).FFontSize := FFontSize;
+    TSVGBasic(Dest).FFontWeight := FFontWeight;
+    TSVGBasic(Dest).FFontStyle := FFontStyle;
+    TSVGBasic(Dest).FTextDecoration := FTextDecoration;
+    TSVGBasic(Dest).FFillMode := FFillMode;
+
+    if Assigned(FStrokeDashArray) then
+    begin
+      SetLength(TSVGBasic(Dest).FStrokeDashArray, FStrokeDashArrayCount);
+      for C := 0 to FStrokeDashArrayCount - 1 do
+        TSVGBasic(Dest).FStrokeDashArray[C] := FStrokeDashArray[C];
+    end;
+
+    TSVGBasic(Dest).FArrayNone := FArrayNone;
+
+    if Assigned(FPath) then
+      TSVGBasic(Dest).FPath := FPath.Clone;
+
+    TSVGBasic(Dest).FRX := FRX;
+    TSVGBasic(Dest).FRY := FRY;
+    TSVGBasic(Dest).FFillURI := FFillURI;
+    TSVGBasic(Dest).FStrokeURI := FStrokeURI;
+    TSVGBasic(Dest).ClipURI := FClipURI;
+    TSVGBasic(Dest).FLineWidth := FLineWidth;
+    TSVGBasic(Dest).FFillRule := FFillRule;
+    TSVGBasic(Dest).FColorInterpolation := FColorInterpolation;
+    TSVGBasic(Dest).FColorRendering := FColorRendering;
+
+    TSVGBasic(Dest).FX := FX;
+    TSVGBasic(Dest).FY := FY;
+    TSVGBasic(Dest).FWidth := Width;
+    TSVGBasic(Dest).FHeight := Height;
+  end;
+end;
+
+procedure TSVGBasic.ReadStyle(Style: TStyle);
+
+  procedure ConstructFont;
+  var
+    Bold, Italic: Integer;
+    FN: string;
+  begin
+    Bold := Pos('Bold', FFontName);
+    Italic := Pos('Italic', FFontName);
+
+    FN := FFontName;
+
+    // Check for Bold
+    if Bold <> 0 then
+    begin
+      FFontName := Copy(FN, 1, Bold - 1) + Copy(FN, Bold + 4, MaxInt);
+      if Copy(FFontName, Length(FFontName), 1) = '-' then
+        FFontName := Copy(FFontName, 1, Length(FFontName) - 1);
+      if IsFontAvailable then
+      begin
+        Style['font-weight'] := 'bold';
+        Exit;
+      end;
+      if Copy(FFontName, Length(FFontName) - 1, 2) = 'MT' then
+      begin
+        FFontName := Copy(FFontName, 1, Length(FFontName) - 2);
+        if Copy(FFontName, Length(FFontName), 1) = '-' then
+          FFontName := Copy(FFontName, 1, Length(FFontName) - 1);
+        if IsFontAvailable then
+        begin
+          Style['font-weight'] := 'bold';
+          Exit;
+        end;
+      end;
+    end;
+
+    // Check for Italic
+    if Italic <> 0 then
+    begin
+      FFontName := Copy(FN, 1, Italic - 1) + Copy(FN, Italic + 6, MaxInt);
+      if Copy(FFontName, Length(FFontName), 1) = '-' then
+        FFontName := Copy(FFontName, 1, Length(FFontName) - 1);
+      if IsFontAvailable then
+      begin
+        Style['font-style'] := 'italic';
+        Exit;
+      end;
+      if Copy(FFontName, Length(FFontName) - 1, 2) = 'MT' then
+      begin
+        FFontName := Copy(FFontName, 1, Length(FFontName) - 2);
+        if Copy(FFontName, Length(FFontName), 1) = '-' then
+          FFontName := Copy(FFontName, 1, Length(FFontName) - 1);
+        if IsFontAvailable then
+        begin
+          Style['font-style'] := 'italic';
+          Exit;
+        end;
+      end;
+    end;
+
+    // Check for Bold and Italic
+    if (Bold <> 0) and (Italic <> 0) then
+    begin
+      FFontName := Copy(FN, 1, Bold - 1) + Copy(FN, Bold + 4, MaxInt);
+      if Copy(FFontName, Length(FFontName), 1) = '-' then
+        FFontName := Copy(FFontName, 1, Length(FFontName) - 1);
+      Italic := Pos('Italic', FFontName);
+
+      FFontName := Copy(FFontName, 1, Italic - 1) + Copy(FFontName, Italic + 6, MaxInt);
+      if Copy(FFontName, Length(FFontName), 1) = '-' then
+        FFontName := Copy(FFontName, 1, Length(FFontName) - 1);
+
+      if IsFontAvailable then
+      begin
+        Style['font-weight'] := 'bold';
+        Style['font-style'] := 'italic';
+        Exit;
+      end;
+      if Copy(FFontName, Length(FFontName) - 1, 2) = 'MT' then
+      begin
+        FFontName := Copy(FFontName, 1, Length(FFontName) - 2);
+        if Copy(FFontName, Length(FFontName), 1) = '-' then
+          FFontName := Copy(FFontName, 1, Length(FFontName) - 1);
+        if IsFontAvailable then
+        begin
+          Style['font-weight'] := 'bold';
+          Style['font-style'] := 'italic';
+          Exit;
+        end;
+      end;
+    end;
+
+    FFontName := FN;
+    if Copy(FFontName, Length(FFontName) - 1, 2) = 'MT' then
+    begin
+      FFontName := Copy(FFontName, 1, Length(FFontName) - 2);
+      if Copy(FFontName, Length(FFontName), 1) = '-' then
+        FFontName := Copy(FFontName, 1, Length(FFontName) - 1);
+      if IsFontAvailable then
+        Exit;
+    end;
+
+    FFontName := FN;
+  end;
+
+var
+  Value: string;
+  SL: TStringList;
+begin
+  Value := Style.Values['stroke-width'];
+  if Value <> '' then
+    FStrokeWidth := ParseLength(Value);
+
+  Value := Style.Values['line-width'];
+  if Value <> '' then
+    FLineWidth := ParseLength(Value);
+
+  Value := Style.Values['opacity'];
+  if Value <> '' then
+  begin
+    FStrokeOpacity := ParsePercent(Value);
+    FFillOpacity := FStrokeOpacity;
+  end;
+
+  Value := Style.Values['stroke-opacity'];
+  if Value <> '' then
+    FStrokeOpacity := ParsePercent(Value);
+
+  Value := Style.Values['fill-opacity'];
+  if Value <> '' then
+    FFillOpacity := ParsePercent(Value);
+
+  Value := Style.Values['color'];
+  if Value <> '' then
+  begin
+    FStrokeURI := Value;
+    FFillURI := Value;
+  end;
+
+  Value := Style.Values['stroke'];
+  if Value <> '' then
+    FStrokeURI := Value;
+
+  Value := Style.Values['fill'];
+  if Value <> '' then
+    FFillURI := Value;
+
+  Value := Style.Values['clip-path'];
+  if Value <> '' then
+    ClipURI := Value;
+
+  Value := Style.Values['stroke-linejoin'];
+  if Value <> '' then
+    FStrokeLineJoin := Value;
+
+  Value := Style.Values['stroke-linecap'];
+  if Value <> '' then
+    FStrokeLineCap := Value;
+
+  Value := Style.Values['stroke-miterlimit'];
+  if Value <> '' then
+    if not TryStrToTFloat(Value, FStrokeMiterLimit) then
+      FStrokeMiterLimit := 0;
+
+  Value := Style.Values['stroke-dashoffset'];
+  if Value <> '' then
+    if not TryStrToTFloat(Value, FStrokeDashOffset) then
+      FStrokeDashOffset := 0;
+
+  Value := Style.Values['stroke-dasharray'];
+  if Value <> '' then
+    SetStrokeDashArray(Value);
+
+  Value := Style.Values['fill-rule'];
+  if SameText(Value, 'evenodd') then
+    fFillMode := FillModeAlternate
+  else
+    fFillMode := FillModeWinding;
+
+  Value := Style['font-family'];
+  if Value <> '' then
+  begin
+    FFontName := Value;
+    if not IsFontAvailable then
+      ConstructFont;
+  end;
+
+  Value := Style['font-weight'];
+  if Value <> '' then
+    ParseFontWeight(Value);
+
+  Value := Style['font-size'];
+  if Value <> '' then
+    FFontSize := ParseLength(Value);
+
+  Value := Style['text-decoration'];
+  if Value <> '' then
+  begin
+    SL := TStringList.Create;
+    try
+      SL.Delimiter := ' ';
+      SL.DelimitedText := Value;
+
+      if SL.IndexOf('underline') > -1 then
+      begin
+        Exclude(FTextDecoration, tdInherit);
+        Include(FTextDecoration, tdUnderLine);
+      end;
+
+      if SL.IndexOf('overline') > -1 then
+      begin
+        Exclude(FTextDecoration, tdInherit);
+        Include(FTextDecoration, tdOverLine);
+      end;
+
+      if SL.IndexOf('line-through') > -1 then
+      begin
+        Exclude(FTextDecoration, tdInherit);
+        Include(FTextDecoration, tdStrikeOut);
+      end;
+
+      if SL.IndexOf('none') > -1 then
+        FTextDecoration := [];
+    finally
+      SL.Free;
+    end;
+  end;
+
+  Value := Style['font-style'];
+  if Value <> '' then
+  begin
+    if Value = 'normal' then
+      FFontStyle := FontNormal;
+
+    if Value = 'italic' then
+      FFontStyle := FontItalic;
+  end;
+
+  Value := Style['display'];
+  if Value <> '' then
+  begin
+    if Value = 'none' then
+      FDisplay := tbFalse;
+  end;
+end;
+
+procedure TSVGBasic.ReadChildren(const Node: IXMLNode);
+var
+  C: Integer;
+  SVG: TSVGObject;
+  LRoot: TSVG;
+  NodeName: string;
+begin
+  for C := 0 to Node.ChildNodes.count - 1 do
+  begin
+    SVG := nil;
+
+    NodeName := Node.childNodes[C].nodeName;
+
+    if NodeName = 'g' then
+    begin
+      SVG := TSVGContainer.Create(Self);
+    end
+    else if NodeName = 'switch' then
+    begin
+      SVG := TSVGSwitch.Create(Self);
+    end
+    else if NodeName = 'defs' then
+    begin
+      SVG := TSVGDefs.Create(Self);
+    end
+    else if NodeName = 'use' then
+    begin
+      SVG := TSVGUse.Create(Self);
+    end
+    else if NodeName = 'rect' then
+    begin
+      SVG := TSVGRect.Create(Self);
+    end
+    else if NodeName = 'line' then
+    begin
+      SVG := TSVGLine.Create(Self);
+    end
+    else if NodeName = 'polyline' then
+    begin
+      SVG := TSVGPolyLine.Create(Self);
+    end
+    else if NodeName = 'polygon' then
+    begin
+      SVG := TSVGPolygon.Create(Self);
+    end
+    else if NodeName = 'circle' then
+    begin
+      SVG := TSVGEllipse.Create(Self);
+    end
+    else if NodeName = 'ellipse' then
+    begin
+      SVG := TSVGEllipse.Create(Self);
+    end
+    else if NodeName = 'path' then
+    begin
+      SVG := TSVGPath.Create(Self);
+    end
+    else if NodeName = 'image' then
+    begin
+      SVG := TSVGImage.Create(Self);
+    end
+    else if NodeName = 'text' then
+    begin
+      SVG := TSVGText.Create(Self);
+    end
+    else if NodeName = 'tspan' then
+    begin
+      SVG := TSVGTSpan.Create(Self);
+    end
+    else if NodeName = 'textPath' then
+    begin
+      SVG := TSVGTextPath.Create(Self);
+    end
+    else if NodeName = 'clipPath' then
+    begin
+      SVG := TSVGClipPath.Create(Self);
+    end
+    else if NodeName = 'linearGradient' then
+    begin
+      SVG := TSVGLinearGradient.Create(Self);
+    end
+    else if NodeName = 'radialGradient' then
+    begin
+      SVG := TSVGRadialGradient.Create(Self)
+    end
+    else if NodeName = 'style' then
+    begin
+      LRoot := GetRoot;
+      LRoot.ReadStyles(Node.childNodes[C]);
+    end;
+
+    if Assigned(SVG) then
+    begin
+      SVG.ReadIn(Node.childNodes[C]);
+    end;
+  end;
+end;
+
+procedure TSVGBasic.SetClipURI(const Value: string);
+begin
+  FClipURI := Value;
+
+  CalcClipPath;
+end;
+
+procedure TSVGBasic.SetStrokeDashArray(const S: string);
+var
+  C, E: Integer;
+  SL: TStringList;
+  D: TFloat;
+begin
+  SetLength(FStrokeDashArray, 0);
+
+  FArrayNone := False;
+  if Trim(S) = 'none' then
+  begin
+    FArrayNone := True;
+    Exit;
+  end;
+
+  SL := TStringList.Create;
+  try
+    SL.Delimiter := ',';
+    SL.DelimitedText := S;
+
+    for C := SL.Count - 1 downto 0 do
+    begin
+      SL[C] := Trim(SL[C]);
+      if SL[C] = '' then
+        SL.Delete(C);
+    end;
+
+    if SL.Count = 0 then
+    begin
+      Exit;
+    end;
+
+    if SL.Count mod 2 = 1 then
+    begin
+      E := SL.Count;
+      for C := 0 to E - 1 do
+        SL.Add(SL[C]);
+    end;
+
+    SetLength(FStrokeDashArray, SL.Count);
+    FStrokeDashArrayCount := SL.Count;
+
+    for C := 0 to SL.Count - 1 do
+    begin
+      if not TryStrToTFloat(SL[C], D) then
+        D := 0;
+      FStrokeDashArray[C] := D;
+    end;
+  finally
+    SL.Free;
+  end;
+end;
+
+function TSVGBasic.GetFillBrush: TGPBrush;
+var
+  Color: Integer;
+  Opacity: Integer;
+  Filler: TSVGObject;
+begin
+  Result := nil;
+  Color := FillColor;
+  if Color = SVG_INHERIT_COLOR then
+    Color := 0;
+  Opacity := Round(255 * FillOpacity);
+
+  if FFillURI <> '' then
+  begin
+    Filler := GetRoot.FindByID(FFillURI);
+    if Assigned(Filler) and (Filler is TSVGFiller) then
+      Result := TSVGFiller(Filler).GetBrush(Opacity, Self);
+  end else
+    if (Color <> SVG_INHERIT_COLOR) and (Color <> SVG_NONE_COLOR) then
+      Result := TGPSolidBrush.Create(ConvertColor(Color, Opacity));
+end;
+
+function TSVGBasic.GetFillColor: TColor;
+var
+  SVG: TSVGObject;
+begin
+  Result := SVG_INHERIT_COLOR;
+  SVG := Self;
+  while Assigned(SVG) do
+  begin
+    if (SVG is TSVGBasic) and (TSVGBasic(SVG).FFillColor <> SVG_INHERIT_COLOR)  then
+    begin
+      Result := TSVGBasic(SVG).FFillColor;
+      Break;
+    end;
+    SVG := SVG.FParent;
+  end;
+end;
+
+function TSVGBasic.GetStrokeBrush: TGPBrush;
+var
+  Color: Integer;
+  Opacity: Integer;
+  Filler: TSVGObject;
+begin
+  Result := nil;
+  Color := StrokeColor;
+  Opacity := Round(255 * StrokeOpacity);
+
+  if FStrokeURI <> '' then
+  begin
+    Filler := GetRoot.FindByID(FStrokeURI);
+    if Assigned(Filler) and (Filler is TSVGFiller) then
+      Result := TSVGFiller(Filler).GetBrush(Opacity, Self);
+  end else
+    if (Color <> SVG_INHERIT_COLOR) and (Color <> SVG_NONE_COLOR) then
+      Result := TGPSolidBrush.Create(ConvertColor(Color, Opacity));
+end;
+
+function TSVGBasic.GetStrokeColor: TColor;
+var
+  SVG: TSVGObject;
+begin
+  Result := SVG_NONE_COLOR;
+  SVG := Self;
+  while Assigned(SVG) do
+  begin
+    if (SVG is TSVGBasic) and (TSVGBasic(SVG).FStrokeColor <> SVG_INHERIT_COLOR)  then
+    begin
+      Result := TSVGBasic(SVG).FStrokeColor;
+      Break;
+    end;
+    SVG := SVG.FParent;
+  end;
+end;
+
+function TSVGBasic.GetFillOpacity: TFloat;
+var
+  SVG: TSVGObject;
+begin
+  Result := 1;
+  SVG := Self;
+  while Assigned(SVG) do
+  begin
+    if (SVG is TSVGBasic) and HasValue(TSVGBasic(SVG).FFillOpacity) then
+      Result := Result * TSVGBasic(SVG).FFillOpacity;
+    SVG := SVG.FParent;
+  end;
+end;
+
+function TSVGBasic.GetStrokeOpacity: TFloat;
+var
+  SVG: TSVGObject;
+begin
+  Result := 1;
+  SVG := Self;
+  while Assigned(SVG) do
+  begin
+    if (SVG is TSVGBasic) and HasValue(TSVGBasic(SVG).FStrokeOpacity) then
+      Result := Result * TSVGBasic(SVG).FStrokeOpacity;
+    SVG := SVG.FParent;
+  end;
+end;
+
+function TSVGBasic.GetStrokePen(const StrokeBrush: TGPBrush): TGPPen;
+var
+  Pen: TGPPen;
+  DashArray: PSingle;
+  C: Integer;
+begin
+  if Assigned(StrokeBrush) and (StrokeBrush.GetLastStatus = OK) then
+  begin
+    Pen := TGPPen.Create(0, GetStrokeWidth);
+    Pen.SetLineJoin(GetStrokeLineJoin);
+    Pen.SetMiterLimit(GetStrokeMiterLimit);
+    Pen.SetLineCap(GetStrokeLineCap, GetStrokeLineCap, GetStrokeDashCap);
+
+    DashArray := GetStrokeDashArray(C);
+    if Assigned(DashArray) then
+    begin
+      Pen.SetDashPattern(DashArray, C);
+      Pen.SetDashStyle(DashStyleCustom);
+      Pen.SetDashOffset(GetStrokeDashOffset);
+    end;
+
+    Pen.SetBrush(StrokeBrush);
+    Result := Pen;
+  end else
+    Result := nil;
+end;
+
+function TSVGBasic.GetStrokeWidth: TFloat;
+var
+  SVG: TSVGObject;
+begin
+  Result := 1;   // default
+  SVG := Self;
+  while Assigned(SVG) do
+  begin
+    if (SVG is TSVGBasic) and HasValue(TSVGBasic(SVG).FStrokeWidth) then
+    begin
+      Result := TSVGBasic(SVG).FStrokeWidth;
+      Break;
+    end;
+    SVG := SVG.FParent;
+  end;
+end;
+
+function TSVGBasic.GetTextDecoration: TTextDecoration;
+var
+  SVG: TSVGObject;
+begin
+  Result := [];
+  SVG := Self;
+  while Assigned(SVG)  do
+  begin
+    if (SVG is TSVGBasic) and not (tdInherit in TSVGBasic(SVG).FTextDecoration) then
+    begin
+      Result := TSVGBasic(SVG).FTextDecoration;
+      Break;
+    end;
+    SVG := SVG.FParent;
+  end;
+end;
+
+function TSVGBasic.IsFontAvailable: Boolean;
+var
+  FF: TGPFontFamily;
+begin
+  FF := TGPFontFamily.Create(GetFontName);
+  Result :=  FF.GetLastStatus = OK;
+  FF.Free;
+end;
+
+procedure TSVGBasic.LoadLengthProperty(const Node: IXMLNode; const S: string;
+  LengthType: TLengthType; var X: TFloat);
+Var
+  IsPercent: Boolean;
+begin
+  IsPercent := False;
+  LoadLength(Node, S, X, IsPercent);
+  if IsPercent then
+    with Root.ViewBox do
+      case LengthType of
+        ltHorz: X := X * Width;
+        ltVert: X := X * Height;
+        ltOther: X := X * Sqrt(Sqr(Width) + Sqr(Height))/Sqrt(2);
+      end;
+end;
+
+function TSVGBasic.GetClipURI: string;
+var
+  SVG: TSVGObject;
+begin
+  SVG := Self;
+  while Assigned(SVG) and (TSVGBasic(SVG).FClipURI = '') do
+    SVG := SVG.FParent;
+
+  if Assigned(SVG) then
+    Result := TSVGBasic(SVG).FClipURI
+  else
+    Result := '';
+end;
+
+function TSVGBasic.GetStrokeLineCap: TLineCap;
+var
+  SVG: TSVGObject;
+begin
+  Result := LineCapFlat;
+
+  SVG := Self;
+  while Assigned(SVG) and (TSVGBasic(SVG).FStrokeLineCap = '') do
+    SVG := SVG.FParent;
+
+  if Assigned(SVG) then
+  begin
+    if TSVGBasic(SVG).FStrokeLineCap = 'round' then
+      Result := LineCapRound;
+
+    if TSVGBasic(SVG).FStrokeLineCap = 'square' then
+      Result := LineCapSquare;
+  end;
+end;
+
+function TSVGBasic.GetStrokeDashCap: TDashCap;
+var
+  SVG: TSVGObject;
+begin
+  Result := TDashCap.DashCapFlat;
+
+  SVG := Self;
+  while Assigned(SVG) and (TSVGBasic(SVG).FStrokeLineCap = '') do
+  begin
+    SVG := SVG.FParent;
+  end;
+
+  if Assigned(SVG) then
+  begin
+    if TSVGBasic(SVG).FStrokeLineCap = 'round' then
+    begin
+      Result := TDashCap.DashCapRound;
+    end;
+  end;
+end;
+
+function TSVGBasic.GetStrokeLineJoin: TLineJoin;
+var
+  SVG: TSVGObject;
+begin
+  Result := LineJoinMiterClipped;
+
+  SVG := Self;
+  while Assigned(SVG) do
+  begin
+    if (SVG is TSVGBasic) and (TSVGBasic(SVG).FStrokeLineJoin <> '')  then
+    begin
+      if TSVGBasic(SVG).FStrokeLineJoin = 'round' then
+        Result := LineJoinRound
+      else if TSVGBasic(SVG).FStrokeLineJoin = 'bevel' then
+        Result := LineJoinBevel;
+      Break;
+    end;
+    SVG := SVG.FParent;
+  end;
+end;
+
+function TSVGBasic.GetStrokeMiterLimit: TFloat;
+var
+  SVG: TSVGObject;
+begin
+  Result := 4;
+
+  SVG := Self;
+  while Assigned(SVG) do
+  begin
+    if (SVG is TSVGBasic) and HasValue(TSVGBasic(SVG).FStrokeMiterLimit)  then
+    begin
+      Result := TSVGBasic(SVG).FStrokeMiterLimit;
+      Break;
+    end;
+    SVG := SVG.FParent;
+  end;
+end;
+
+function TSVGBasic.GetStrokeDashOffset: TFloat;
+var
+  SVG: TSVGObject;
+begin
+  Result := 0;
+
+  SVG := Self;
+  while Assigned(SVG) do
+  begin
+    if (SVG is TSVGBasic) and HasValue(TSVGBasic(SVG).FStrokeDashOffset) then
+    begin
+      Result := TSVGBasic(SVG).FStrokeDashOffset;
+      Break;
+    end;
+    SVG := SVG.FParent;
+  end;
+end;
+
+function TSVGBasic.GetStrokeDashArray(var Count: Integer): PSingle;
+var
+  SVG: TSVGObject;
+begin
+  Result := nil;
+  Count := 0;
+
+  SVG := Self;
+  while Assigned(SVG) and
+        (TSVGBasic(SVG).FStrokeDashArrayCount = 0) and
+        (not TSVGBasic(SVG).FArrayNone) do
+    SVG := SVG.FParent;
+
+  if Assigned(SVG) and Assigned(TSVGBasic(SVG).FStrokeDashArray) and
+     (not TSVGBasic(SVG).FArrayNone) then
+  begin
+    Result := @TSVGBasic(SVG).FStrokeDashArray;
+    Count := TSVGBasic(SVG).FStrokeDashArrayCount;
+  end;
+end;
+
+function TSVGBasic.GetFontName: string;
+var
+  SVG: TSVGObject;
+begin
+  Result := 'Arial';
+
+  SVG := Self;
+  while Assigned(SVG) do
+  begin
+    if  (SVG is TSVGBasic) and (TSVGBasic(SVG).FFontName <> '') then
+    begin
+      Result := TSVGBasic(SVG).FFontName;
+      Break;
+    end;
+    SVG := SVG.FParent;
+  end;
+end;
+
+function TSVGBasic.GetFontWeight: Integer;
+var
+  SVG: TSVGObject;
+begin
+  Result := FW_NORMAL;
+
+  SVG := Self;
+  while Assigned(SVG) do
+  begin
+    if (SVG is TSVGBasic) and HasValue(TSVGBasic(SVG).FFontWeight) then
+    begin
+      Result := TSVGBasic(SVG).FFontWeight;
+      Break;
+    end;
+    SVG := SVG.FParent;
+  end;
+end;
+
+function TSVGBasic.GetFontSize: TFloat;
+var
+  SVG: TSVGObject;
+begin
+  Result := 11;
+  
+  SVG := Self;
+  while Assigned(SVG) do
+  begin
+    if (SVG is TSVGBasic) and HasValue(TSVGBasic(SVG).FFontSize) then
+    begin
+      Result := TSVGBasic(SVG).FFontSize;
+      Break;
+    end;
+    SVG := SVG.FParent;
+  end;
+end;
+
+function TSVGBasic.GetFontStyle: Integer;
+var
+  SVG: TSVGObject;
+begin
+  Result := 0;
+  
+  SVG := Self;
+  while Assigned(SVG)  do
+  begin
+    if (SVG is TSVGBasic) and HasValue(TSVGBasic(SVG).FFontStyle) then
+    begin
+      Result := TSVGBasic(SVG).FFontStyle;
+      Break;    
+    end;
+    SVG := SVG.FParent;
+  end;
+end;
+
+procedure TSVGBasic.ParseFontWeight(const S: string);
+begin
+  if S = 'normal' then
+  begin
+    FFontWeight := FW_NORMAL;
+  end
+  else if S = 'bold' then
+  begin
+    FFontWeight := FW_BOLD;
+  end
+  else if S = 'bolder' then
+  begin
+    FFontWeight := FW_EXTRABOLD;
+  end
+  else if S = 'lighter' then
+  begin
+    FFontWeight := FW_LIGHT;
+  end
+  else
+  begin
+    TryStrToInt(S, FFontWeight);
+  end;
+end;
+
+procedure TSVGBasic.ConstructPath;
+begin
+  FreeAndNil(FPath);
+  FPath := TGPGraphicsPath2.Create(FFillMode);
+end;
+
+function TSVGBasic.GetClipPath: TGPGraphicsPath;
+var
+  Path: TSVGObject;
+  ClipRoot: TSVGClipPath;
+begin
+  Result := nil;
+
+  if ClipURI <> '' then
+  begin
+    Path := GetRoot.FindByID(ClipURI);
+    if Path is TSVGClipPath then
+      ClipRoot := TSVGClipPath(Path)
+    else
+      ClipRoot := nil;
+    if Assigned(ClipRoot) then
+      Result := ClipRoot.GetClipPath;
+  end;
+end;
+{$ENDREGION}
+
+{$REGION 'TSVG'}
+procedure TSVG.LoadFromText(const Text: string);
+var
+  XML: IXMLDocument;
+  DocNode: IXMLNode;
+begin
+  Clear;
+  try
+    FSource := Text;
+    {$IFDEF MSWINDOWS}
+    TMSXMLDOMDocumentFactory.AddDOMProperty('ProhibitDTD', False, True);
+    {$ENDIF}
+    XML := TXmlDocument.Create(nil);
+    try
+      XML.LoadFromXML(Text);
+
+      if Assigned(XML) then
+      begin
+        DocNode := XML.documentElement;
+        if Assigned(DocNode) and (DocNode.nodeName = 'svg') then
+          ReadIn(DocNode)
+        else
+          FSource := '';
+      end else
+        FSource := '';
+    except
+      On EDomParseError do
+      FSource := '';
+    end;
+  finally
+    XML := nil;
+  end;
+end;
+
+procedure TSVG.LoadFromFile(const FileName: string);
+var
+  St: TFileStream;
+begin
+  St := TFileStream.Create(FileName, fmOpenRead or fmShareDenyNone);
+  try
+    LoadFromStream(St);
+    FFileName := FileName;
+  finally
+    St.Free;
+  end;
+end;
+
+procedure TSVG.LoadFromStream(Stream: TStream);
+var
+  Size: Integer;
+  Buffer: TBytes;
+begin
+  Stream.Position := 0;
+  Size := Stream.Size;
+  SetLength(Buffer, Size);
+  Stream.Read(Buffer, 0, Size);
+  LoadFromText(TEncoding.UTF8.GetString(Buffer));
+end;
+
+procedure TSVG.SaveToFile(const FileName: string);
+var
+  Stream: TFileStream;
+begin
+  Stream := TFileStream.Create(FileName, fmCreate);
+  try
+    SaveToStream(Stream);
+  finally
+    Stream.Free;
+  end;
+end;
+
+procedure TSVG.SaveToStream(Stream: TStream);
+var
+  Buffer: TBytes;
+begin
+  Buffer := TEncoding.UTF8.GetBytes(FSource);
+  Stream.WriteBuffer(Buffer, Length(Buffer));
+end;
+
+function TSVG.SaveToNode(const Parent: IXMLNode; Left, Top, Width, Height: TFloat): IXMLNode;
+
+  function ConvertFloat(const D: TFloat): string;
+  begin
+    Result := FloatToStr(D);
+    Result := StringReplace(Result, ',', '.', []);
+  end;
+
+var
+  XML: IXMLDocument;
+  Translation: string;
+  LScale: string;
+  C: Integer;
+  Container: IXMLNode;
+  Attribute: IXMLNode;
+  NewNode: IXMLNode;
+begin
+  Result := nil;
+  if FSource = '' then
+    Exit;
+
+  try
+    {$IFDEF MSWINDOWS}
+    TMSXMLDOMDocumentFactory.AddDOMProperty('ProhibitDTD', False, True);
+    {$ENDIF}
+    XML := TXmlDocument.Create(nil);
+    XML.LoadFromXML(FSource);
+
+    Container := Parent.ownerDocument.createElement('g', '');
+    Parent.ChildNodes.Add(Container);
+
+    if (Left <> 0) or (Top <> 0) then
+      Translation := 'translate(' + ConvertFloat(Left) + ', ' + ConvertFloat(Top) + ')'
+    else
+      Translation := '';
+
+    if (Width <> FWidth) or (Height <> FHeight) then
+      LScale := 'scale(' + ConvertFloat(Width / FWidth) + ', ' +
+        ConvertFloat(Width / FWidth) + ')'
+    else
+       LScale := '';
+
+    if LScale <> '' then
+    begin
+      if Translation = '' then
+      begin
+        Translation := LScale
+      end
+      else
+      begin
+        Translation := Translation + ' ' + LScale;
+      end;
+    end;
+
+    if Translation <> '' then
+    begin
+      Attribute := Container.ownerDocument.createElement('transform', '');
+//      Container.attributes.setNamedItem(Attribute);
+    end;
+
+    for C := 0 to XML.documentElement.childNodes.Count - 1 do
+    begin
+      NewNode := XML.documentElement.childNodes[C].cloneNode(True);
+      Container.childNodes[C].ChildNodes.Add(NewNode);
+      Result := NewNode;
+    end;
+  finally
+    XML := nil;
+  end;
+end;
+
+procedure TSVG.PaintTo(DC: HDC; Bounds: TGPRectF;
+  Rects: PRectArray; RectCount: Integer);
+var
+  Graphics: TGPGraphics;
+begin
+  Graphics := TGPGraphics.Create(DC);
+  try
+    Graphics.SetSmoothingMode(SmoothingModeAntiAlias);
+    PaintTo(Graphics, Bounds, Rects, RectCount);
+  finally
+    Graphics.Free;
+  end;
+end;
+
+procedure TSVG.PaintTo(MetaFile: TGPMetaFile; Bounds: TGPRectF;
+  Rects: PRectArray; RectCount: Integer);
+var
+  Graphics: TGPGraphics;
+begin
+  Graphics := TGPGraphics.Create(MetaFile);
+  try
+    Graphics.SetSmoothingMode(SmoothingModeAntiAlias);
+    PaintTo(Graphics, Bounds, Rects, RectCount);
+  finally
+    Graphics.Free;
+  end;
+end;
+
+procedure TSVG.PaintTo(Graphics: TGPGraphics; Bounds: TGPRectF;
+  Rects: PRectArray; RectCount: Integer);
+var
+  M: TGPMatrix;
+  MA: Winapi.GDIPOBJ.TMatrixArray;
+begin
+  M := TGPMatrix.Create;
+  try
+    Graphics.GetTransform(M);
+    try
+      M.GetElements(MA);
+
+      FInitialMatrix.m11 := MA[0];
+      FInitialMatrix.m12 := MA[1];
+      FInitialMatrix.m21 := MA[2];
+      FInitialMatrix.m22 := MA[3];
+      FInitialMatrix.m31 := MA[4];
+      FInitialMatrix.m32 := MA[5];
+      FInitialMatrix.m33 := 1;
+
+      SetBounds(Bounds);
+
+      Paint(Graphics, Rects, RectCount);
+    finally
+      Graphics.SetTransform(M);
+    end;
+  finally
+    M.Free;
+  end;
+end;
+
+procedure TSVG.PaintTo(DC: HDC; aLeft, aTop, aWidth, aHeight : single);
+begin
+  PaintTo(DC, MakeRect(aLeft, aTop, aWidth, aHeight), nil, 0);
+end;
+
+constructor TSVG.Create;
+begin
+  inherited;
+  FStyles := TStyleList.Create;
+  FillChar(FInitialMatrix, SizeOf(FInitialMatrix), 0);
+  FGrayscale  := False;
+  FFixedColor := SVG_INHERIT_COLOR;
+end;
+
+destructor TSVG.Destroy;
+begin
+  FreeAndNil(FStyles);
+  inherited;
+end;
+
+procedure TSVG.Clear;
+begin
+  inherited;
+
+  FSource := '';
+
+  if Assigned(FStyles) then
+    FStyles.Clear;
+
+  FillChar(FViewBox, SizeOf(FViewBox), 0);
+  FillChar(FInitialMatrix, SizeOf(FInitialMatrix), 0);
+
+  FX := 0;
+  FY := 0;
+  FWidth := 0;
+  FHeight := 0;
+
+  FRX := 0;
+  FRY := 0;
+
+  FFillColor := SVG_INHERIT_COLOR;
+  FFillURI := 'black';  //default fill color
+  FFillOpacity := 1;
+  FStrokeColor := SVG_NONE_COLOR;
+  FStrokeWidth := 1;
+  FStrokeOpacity := 1;
+
+  FAngle := 0;
+  FillChar(FAngleMatrix, SizeOf(TMatrix), 0);
+
+  FLineWidth := 1;
+
+  FFileName := '';
+end;
+
+procedure TSVG.SetSVGOpacity(Opacity: TFloat);
+begin
+  StrokeOpacity := Opacity;
+  FillOpacity := Opacity;
+end;
+
+procedure TSVG.SetViewBox(const Value: TRectF);
+begin
+  if FViewBox <> Value then
+  begin
+    FViewBox := Value;
+    ReloadFromText;
+  end;
+end;
+
+procedure TSVG.SetAngle(Angle: TFloat);
+var
+  X: Single;
+  Y: Single;
+begin
+  if not SameValue(FAngle, Angle) then
+  begin
+    FAngle := Angle;
+    X := Width / 2;
+    Y := Height / 2;
+    FAngleMatrix := TMatrix.CreateTranslation(X, Y) * TMatrix.CreateRotation(Angle) *
+      TMatrix.CreateTranslation(-X, -Y)
+  end;
+end;
+
+procedure TSVG.SetBounds(const Bounds: TGPRectF);
+begin
+  FRootBounds := Bounds;
+
+  CalculateMatrices;
+end;
+
+procedure TSVG.ReloadFromText;
+var
+  LSource: string;
+begin
+  LSource := FSource;
+  LoadFromText(LSource);
+end;
+
+procedure TSVG.SetFixedColor(const Value: TColor);
+begin
+  if FFixedColor <> Value then
+  begin
+    FFixedColor := Value;
+    if FFixedColor < 0 then
+      FFixedColor := GetSysColor(fFixedColor and $000000FF);
+    ReloadFromText;
+  end;
+end;
+
+procedure TSVG.SetGrayscale(const Value: boolean);
+begin
+  if FGrayscale <> Value then
+  begin
+    FGrayscale := Value;
+    ReloadFromText;
+  end;
+end;
+
+procedure TSVG.Paint(const Graphics: TGPGraphics; Rects: PRectArray;
+  RectCount: Integer);
+
+  function InBounds(Item: TSVGObject): Boolean;
+  var
+    C: Integer;
+    Bounds: TRectF;
+  begin
+    Result := True;
+    if RectCount > 0 then
+    begin
+      for C := 0 to RectCount - 1 do
+      begin
+        Bounds := Item.ObjectBounds(True, True);
+        if Bounds.IntersectsWith(TRectF.Create(Rects^[C])) then
+          Exit;
+      end;
+      Result := False;
+    end;
+  end;
+
+  function NeedsPainting(Item: TSVGObject): Boolean;
+  begin
+    Result := (Item.Display = tbTrue) and (Item.Visible = tbTrue);
+  end;
+
+  procedure PaintItem(const Item: TSVGObject);
+  var
+    C: Integer;
+    LItem: TSVGObject;
+  begin
+    if NeedsPainting(Item) then
+    begin
+      if InBounds(Item) then
+        Item.PaintToGraphics(Graphics);
+      for C := 0 to Item.Count - 1 do
+      begin
+        LItem := Item[C];
+        PaintItem(LItem);
+      end;
+    end;
+  end;
+
+begin
+  PaintItem(Self);
+end;
+
+procedure TSVG.AssignTo(Dest: TPersistent);
+begin
+  inherited;
+  if Dest is TSVG then
+  begin
+    TSVG(Dest).FViewBox := FViewBox;
+    TSVG(Dest).FSource := Source;
+    TSVG(Dest).FSize := FSize;
+
+    FreeAndNil(TSVG(Dest).FStyles);
+    TSVG(Dest).FStyles := FStyles.Clone;
+    TSVG(Dest).FFileName := FFileName;
+    TSVG(Dest).FGrayscale := FGrayscale;
+    TSVG(Dest).FFixedColor := FFixedColor;
+  end;
+end;
+
+procedure TSVG.ReadStyles(const Node: IXMLNode);
+var
+  C: Integer;
+  S: string;
+  Classes: TArray<string>;
+  Cls: string;
+begin
+  if Node.Attributes['type'] = 'text/css' then
+  begin
+    S := Node.text;
+  end
+  else
+  begin
+    for C := 0 to Node.childNodes.count - 1 do
+    begin
+      if Node.childNodes[C].nodeName = '#cdata-section' then
+      begin
+       S := Node.childNodes[C].text;
+      end;
+    end;
+  end;
+
+  ProcessStyleSheet(S);
+
+  Classes  := S.Split([SLineBreak], MaxInt, TStringSplitOptions.None);
+  for Cls in Classes do
+  begin
+    S := Trim(Cls);
+    if S <> '' then
+      FStyles.Add(S);
+  end;
+end;
+
+function TSVG.RenderToBitmap(Width, Height: Integer): HBITMAP;
+var
+  Bitmap: TGPBitmap;
+  Graphics: TGPGraphics;
+  R: TGPRectF;
+begin
+  Result := 0;
+  if (Width = 0) or (Height = 0) then
+    Exit;
+
+  Bitmap := TGPBitmap.Create(Width, Height);
+  try
+    Graphics := TGPGraphics.Create(Bitmap);
+    try
+      Graphics.SetSmoothingMode(SmoothingModeAntiAlias);
+      R := FittedRect(MakeRect(0.0, 0.0, Width, Height), FWidth, FHeight);
+      PaintTo(Graphics, R, nil, 0);
+    finally
+      Graphics.Free;
+    end;
+    Bitmap.GetHBITMAP(MakeColor(255, 255, 255), Result);
+  finally
+    Bitmap.Free;
+  end;
+end;
+
+function TSVG.RenderToIcon(Size: Integer): HICON;
+var
+  Bitmap: TGPBitmap;
+  Graphics: TGPGraphics;
+  R: TGPRectF;
+begin
+  Result := 0;
+  if (Size = 0) then
+    Exit;
+
+  Bitmap := TGPBitmap.Create(Size, Size);
+  try
+    Graphics := TGPGraphics.Create(Bitmap);
+    try
+      Graphics.SetSmoothingMode(SmoothingModeAntiAlias);
+      R := FittedRect(MakeRect(0.0, 0, Size, Size), Width, Height);
+      PaintTo(Graphics, R, nil, 0);
+    finally
+      Graphics.Free;
+    end;
+    Bitmap.GetHICON(Result);
+  finally
+    Bitmap.Free;
+  end;
+end;
+
+procedure TSVG.CalcCompleteSize;
+
+  procedure Walk(Item: TSVGObject);
+  var
+    C: Integer;
+    Bounds: TRectF;
+  begin
+    Bounds := ObjectBounds(True, True);
+    FSize.Width := Max(Bounds.Width, FSize.Width);
+    FSize.Height := Max(Bounds.Height, FSize.Height);
+
+    for C := 0 to Item.Count - 1 do
+      Walk(Item[C]);
+  end;
+
+begin
+  Walk(Self);
+end;
+
+procedure TSVG.CalcMatrix;
+var
+  ViewBoxMatrix: TMatrix;
+  BoundsMatrix: TMatrix;
+  ScaleMatrix: TMatrix;
+  ScaleX, ScaleY: TFloat;
+begin
+  ViewBoxMatrix := TMatrix.CreateTranslation(-FViewBox.Left, -FViewBox.Top);
+  BoundsMatrix := TMatrix.CreateTranslation(FRootBounds.X, FRootBounds.Y);
+
+  // The -1 below is for fixing #14. There may well be a better way.
+  if (FViewBox.Width > 0) and (FRootBounds.Width > 0) then
+    ScaleX := (FRootBounds.Width - 1) / FViewBox.Width
+  else
+    ScaleX := 1;
+  if (FViewBox.Height > 0) and (FRootBounds.Height > 0) then
+    ScaleY := (FRootBounds.Height - 1)/ FViewBox.Height
+  else
+    ScaleY := 1;
+  ScaleMatrix := TMatrix.CreateScaling(ScaleX, ScaleY);
+
+  if FInitialMatrix.m33 = 1 then
+  begin
+    FCalculatedMatrix := FInitialMatrix
+  end
+  else
+  begin
+    FCalculatedMatrix := TMatrix.Identity;
+  end;
+
+  // The order is important
+  // First the ViewBox transformations are applied (translate first and then scale)
+  // Then the Bounds translation is applied.  (the order is from left to right)
+  FCalculatedMatrix := ViewBoxMatrix * ScaleMatrix * BoundsMatrix * FCalculatedMatrix;
+  if FAngleMatrix.m33 = 1 then
+    FCalculatedMatrix := FAngleMatrix * FCalculatedMatrix;
+
+  if FPureMatrix.m33 = 1 then
+    FCalculatedMatrix := FPureMatrix * FCalculatedMatrix;
+end;
+
+procedure TSVG.ReadIn(const Node: IXMLNode);
+var
+  ViewBoxStr: string;
+begin
+  if Node.nodeName <> 'svg' then
+    Exit;
+
+  inherited;
+
+  Display := tbTrue;
+  Visible := tbTrue;
+
+  // % width and height do not make sense in stand-alone svgs
+  // and they centainly do not refer to % size of the svg content
+  // When svg's are embedded in a web page for instance the %s
+  // correspond to the % of the Web page size
+  // TODO FSize, CalcCompleteSize can be removed
+  if ParseUnit(VarToStr(Node.Attributes['width'])) = suPercent then
+    FWidth := 0;
+  if ParseUnit(VarToStr(Node.Attributes['height'])) = suPercent then
+    FHeight := 0;
+
+  FViewBox.Width := FWidth;
+  FViewBox.Height := FHeight;
+
+  ViewBoxStr := VarToStr(Node.Attributes['viewBox']);
+  if ViewBoxStr <> '' then
+    FViewBox := ParseDRect(ViewBoxStr);
+
+  //Fix for SVG without width and height but with viewBox
+  if (FWidth = 0) and (FHeight = 0) then
+  begin
+    FWidth := FViewBox.Width;
+    FHeight := FViewBox.Height;
+  end;
+
+  ReadChildren(Node);
+
+  DeReferenceUse;
+end;
+
+procedure TSVG.DeReferenceUse;
+var
+  Child: TSVgObject;
+begin
+  Child := FindByType(TSVGUse);
+  while Assigned(Child) do
+  begin
+    TSVGUse(Child).Construct;
+    Child := FindByType(TSVGUse, Child);
+  end;
+end;
+
+function TSVG.GetStyleValue(const Name, Key: string): string;
+var
+  Style: TStyle;
+begin
+  Result := '';
+  Style := FStyles.GetStyleByName(Name);
+  if Assigned(Style) then
+    Result := Style[Key];
+end;
+{$ENDREGION}
+
+// TSVGContainer
+
+procedure TSVGContainer.ReadIn(const Node: IXMLNode);
+begin
+  inherited;
+  ReadChildren(Node);
+end;
+
+// TSVGSwitch
+
+procedure TSVGSwitch.ReadIn(const Node: IXMLNode);
+begin
+  inherited;
+  ReadChildren(Node);
+end;
+
+// TSVGDefs
+
+procedure TSVGDefs.ReadIn(const Node: IXMLNode);
+begin
+  inherited;
+  Display := tbFalse;
+  ReadChildren(Node);
+end;
+
+// TSVGDefs
+
+procedure TSVGUse.PaintToGraphics(Graphics: TGPGraphics);
+begin
+end;
+
+procedure TSVGUse.PaintToPath(Path: TGPGraphicsPath);
+var
+  UseObject: TSVGBasic;
+begin
+  inherited;
+
+  if FReference <> '' then
+  begin
+    UseObject := TSVGBasic(GetRoot.FindByID(FReference));
+    if Assigned(UseObject) then
+      UseObject.PaintToPath(Path);
+  end;
+end;
+
+procedure TSVGUse.Construct;
+var
+  Container: TSVGContainer;
+  SVG: TSVGObject;
+  Child: TSVGObject;
+  Matrix: TMatrix;
+begin
+  while Count > 0 do
+    GetItem(0).Free;
+
+  SVG := nil;
+  if FReference <> '' then
+  begin
+    if FReference[1] = '#' then
+      SVG := GetRoot.FindByID(Copy(FReference, 2, MaxInt));
+  end;
+
+  if Assigned(SVG) then
+  begin
+    Matrix := TMatrix.CreateTranslation(X, Y);
+
+    Container := TSVGContainer.Create(Self);
+    Container.FObjectName := 'g';
+    Container.FPureMatrix := Matrix;
+    SVG := SVG.Clone(Container);
+
+    Child := SVG.FindByType(TSVGUse);
+    while Assigned(Child) do
+    begin
+      TSVGUse(Child).Construct;
+      Child := SVG.FindByType(TSVGUse);
+    end;
+  end;
+end;
+
+procedure TSVGUse.AssignTo(Dest: TPersistent);
+begin
+  inherited;
+  if Dest is TSVGUse then
+  begin
+    TSVGUse(Dest).FReference := FReference;
+  end;
+end;
+
+procedure TSVGUse.Clear;
+begin
+  inherited;
+  FReference := '';
+end;
+
+procedure TSVGUse.ReadIn(const Node: IXMLNode);
+begin
+  inherited;
+  LoadString(Node, 'xlink:href', FReference);
+  if FReference = '' then
+    LoadString(Node, 'href', FReference);
+end;
+
+{$REGION 'TSVGRect'}
+
+procedure TSVGRect.ReadIn(const Node: IXMLNode);
+begin
+  inherited;
+
+  if FRX > FWidth / 2 then
+    FRX := FWidth / 2;
+
+  if FRY > FHeight / 2 then
+    FRY := FHeight / 2;
+
+  ConstructPath;
+end;
+
+function TSVGRect.ObjectBounds(IncludeStroke: Boolean; ApplyTranform: Boolean): TRectF;
+var
+  SW: TFloat;
+begin
+  if IncludeStroke then
+    SW := Max(0, GetStrokeWidth) / 2
+  else
+    SW := 0;
+
+  Result.TopLeft := TPointF.Create(FX - SW, FY - SW);
+  Result.BottomRight := TPointF.Create(FX + FWidth + SW, FY + Height + SW);
+
+  if ApplyTranform then begin
+    Result.TopLeft := Transform(Result.TopLeft);
+    Result.BottomRight := Transform(Result.BottomRight);
+  end;
+end;
+
+procedure TSVGRect.ConstructPath;
+begin
+  inherited;
+
+  if (FRX <= 0) and (FRY <= 0) then
+    FPath.AddRectangle(MakeRect(FX, FY, FWidth, FHeight))
+  else
+    FPath.AddRoundRect(FX, FY, FWidth, FHeight, FRX, FRY);
+end;
+{$ENDREGION}
+
+{$REGION 'TSVGLine'}
+procedure TSVGLine.ReadIn(const Node: IXMLNode);
+begin
+  inherited;
+
+  LoadLengthProperty(Node, 'x1', ltHorz, FX);
+  LoadLengthProperty(Node, 'y1', ltVert, FY);
+  LoadLengthProperty(Node, 'x2', ltHorz, FWidth);
+  LoadLengthProperty(Node, 'y2', ltVert, FHeight);
+
+  ConstructPath;
+end;
+
+function TSVGLine.ObjectBounds(IncludeStroke: Boolean; ApplyTranform: Boolean): TRectF;
+var
+  SW: TFloat;
+  Left, Top, Right, Bottom: TFloat;
+begin
+  if IncludeStroke then
+    SW := Max(0, GetStrokeWidth) / 2
+  else
+    SW := 0;
+  Left := Min(X, Width) - SW;
+  Top := Min(Y, Height) - SW;
+  Right := Max(X, Width) + SW;
+  Bottom := Max(Y, Height) + SW;
+
+  Result.TopLeft := TPointF.Create(Left, Top);
+  Result.BottomRight := TPointF.Create(Right, Bottom);
+
+  if ApplyTranform then begin
+    Result.TopLeft := Transform(Result.TopLeft);
+    Result.BottomRight := Transform(Result.BottomRight);
+  end;
+end;
+
+procedure TSVGLine.ConstructPath;
+begin
+  inherited;
+  FPath.AddLine(X, Y, Width, Height);
+end;
+{$ENDREGION}
+
+{$REGION 'TSVGPolyLine'}
+constructor TSVGPolyLine.Create;
+begin
+  inherited;
+  FPointCount := 0;
+end;
+
+function TSVGPolyLine.ObjectBounds(IncludeStroke: Boolean; ApplyTranform: Boolean): TRectF;
+var
+  Left, Top, Right, Bottom: TFloat;
+  C: Integer;
+  SW: TFloat;
+begin
+  Left := MaxTFloat;
+  Top := MaxTFloat;
+  Right := -MaxTFloat;
+  Bottom := -MaxTFloat;
+  for C := 0 to FPointCount - 1 do
+  begin
+    if FPoints[C].X < Left then
+      Left := FPoints[C].X;
+
+    if FPoints[C].X > Right then
+      Right := FPoints[C].X;
+
+    if FPoints[C].Y < Top then
+      Top := FPoints[C].Y;
+
+    if FPoints[C].Y > Bottom then
+      Bottom := FPoints[C].Y;
+  end;
+
+  if IncludeStroke then
+    SW := Max(0, GetStrokeWidth) / 2
+  else
+    SW := 0;
+
+  Result.TopLeft := TPointF.Create(Left - SW, Top - SW);
+  Result.BottomRight := TPointF.Create(Right + SW, Bottom + SW);
+
+  if ApplyTranform then begin
+    Result.TopLeft := Transform(Result.TopLeft);
+    Result.BottomRight := Transform(Result.BottomRight);
+  end;
+end;
+
+procedure TSVGPolyLine.Clear;
+begin
+  inherited;
+
+  SetLength(FPoints, 0);
+  FPointCount := 0;
+end;
+
+procedure TSVGPolyLine.AssignTo(Dest: TPersistent);
+var
+  C: Integer;
+begin
+  inherited;
+  if Dest is TSVGPolyLine then
+  begin
+    TSVGPolyLine(Dest).FPointCount := FPointCount;
+
+    if Assigned(FPoints) then
+    begin
+      SetLength(TSVGPolyLine(Dest).FPoints, FPointCount);
+      for C := 0 to FPointCount - 1 do
+      begin
+        TSVGPolyLine(Dest).FPoints[C].X := FPoints[C].X;
+        TSVGPolyLine(Dest).FPoints[C].Y := FPoints[C].Y;
+      end;
+    end;
+  end;
+end;
+
+procedure TSVGPolyLine.ConstructPoints(const S: string);
+var
+  SL: TStrings;
+  C: Integer;
+begin
+  SL := TStringList.Create;
+  SL.Delimiter := ' ';
+  SL.DelimitedText := S;
+
+  for C := SL.Count - 1 downto 0 do
+    if SL[C] = '' then
+      SL.Delete(C);
+
+  if SL.Count mod 2 = 1 then
+  begin
+    SL.Free;
+    Exit;
+  end;
+
+  SetLength(FPoints, 0);
+
+  FPointCount := SL.Count div 2;
+  SetLength(FPoints, FPointCount);
+
+  for C := 0 to FPointCount - 1 do
+  begin
+    if not TryStrToTFloat(SL[C * 2], FPoints[C].X) then
+      FPoints[C].X := 0;
+    if not TryStrToTFloat(SL[C * 2 + 1], FPoints[C].Y) then
+      FPoints[C].Y := 0;
+  end;
+
+  SL.Free;
+end;
+
+procedure TSVGPolyLine.ReadIn(const Node: IXMLNode);
+var
+  S: string;
+begin
+  inherited;
+
+  LoadString(Node, 'points', S);
+
+  S := StringReplace(S, ',', ' ', [rfReplaceAll]);
+  S := StringReplace(S, '-', ' -', [rfReplaceAll]);
+
+  ConstructPoints(S);
+
+  ConstructPath;
+end;
+
+procedure TSVGPolyLine.ConstructPath;
+var
+  C: Integer;
+begin
+  if FPoints = nil then
+    Exit;
+  inherited;
+
+  for C := 1 to FPointCount - 1 do
+    FPath.AddLine(FPoints[C - 1].X, FPoints[C - 1].Y, FPoints[C].X, FPoints[C].Y);
+end;
+{$ENDREGION}
+
+{$REGION 'TSVGPolygon'}
+procedure TSVGPolygon.ConstructPath;
+begin
+  if FPoints = nil then
+    Exit;
+  inherited;
+
+  FPath.CloseFigure;
+end;
+{$ENDREGION}
+
+{$REGION 'TSVGEllipse'}
+procedure TSVGEllipse.ReadIn(const Node: IXMLNode);
+begin
+  inherited;
+
+  LoadLengthProperty(Node, 'cx', ltHorz, FCX);
+  LoadLengthProperty(Node, 'cy', ltVert, FCY);
+
+  if Node.NodeName = 'circle' then
+  begin
+    LoadLengthProperty(Node, 'r', ltOther,  FRX);
+    FRY := FRX;
+  end;
+
+  ConstructPath;
+end;
+
+function TSVGEllipse.ObjectBounds(IncludeStroke: Boolean; ApplyTranform: Boolean): TRectF;
+var
+  SW: TFloat;
+begin
+  if IncludeStroke then
+    SW := Max(0, GetStrokeWidth) / 2
+  else
+    SW := 0;
+
+  Result.TopLeft := TPointF.Create(FCX - FRX - SW, FCY - FRY - SW);
+  Result.BottomRight := TPointF.Create(FCX + FRX + SW, FCY + FRY + SW);
+
+  if ApplyTranform then begin
+    Result.TopLeft := Transform(Result.TopLeft);
+    Result.BottomRight := Transform(Result.BottomRight);
+  end;
+end;
+
+procedure TSVGEllipse.AssignTo(Dest: TPersistent);
+begin
+  inherited;
+  if Dest is TSVGEllipse then
+  begin
+    TSVGEllipse(Dest).FCX := FCX;
+    TSVGEllipse(Dest).FCY := FCY;
+  end;
+end;
+
+procedure TSVGEllipse.Clear;
+begin
+  inherited;
+  FCX := UndefinedFloat;
+  FCY := UndefinedFloat;
+end;
+
+procedure TSVGEllipse.ConstructPath;
+begin
+  inherited;
+  FPath.AddEllipse(FCX - FRX, FCY - FRY, 2 * FRX, 2 * FRY);
+end;
+{$ENDREGION}
+
+{$REGION 'TSVGPath'}
+function TSVGPath.ObjectBounds(IncludeStroke: Boolean; ApplyTranform: Boolean): TRectF;
+var
+  C: Integer;
+  R: TRectF;
+  Left, Top, Right, Bottom: TFloat;
+  Found: Boolean;
+  SW: TFloat;
+begin
+  Left := MaxTFloat;
+  Top := MaxTFloat;
+  Right := -MaxTFloat;
+  Bottom := -MaxTFloat;
+  Found := False;
+
+  for C := 0 to Count - 1 do
+  begin
+    R := TSVGPathElement(Items[C]).GetBounds;
+    if (R.Width <> 0) or (R.Height <> 0) then
+    begin
+      Found := True;
+      Left := Min(Left, R.Left);
+      Top := Min(Top, R.Top);
+      Right := Max(Right, R.Left + R.Width);
+      Bottom := Max(Bottom, R.Top + R.Height);
+    end;
+  end;
+
+  if not Found then
+  begin
+    Left := 0;
+    Top := 0;
+    Right := 0;
+    Bottom := 0;
+  end;
+
+  if IncludeStroke then
+    SW := Max(0, GetStrokeWidth) / 2
+  else
+    SW := 0;
+
+  Result.TopLeft := TPointF.Create(Left - SW, Top - SW);
+  Result.BottomRight := TPointF.Create(Right + SW, Bottom + SW);
+
+  if ApplyTranform then begin
+    Result.TopLeft := Transform(Result.TopLeft);
+    Result.BottomRight := Transform(Result.BottomRight);
+  end;
+end;
+
+procedure TSVGPath.ConstructPath;
+var
+  C: Integer;
+  Element: TSVGPathElement;
+begin
+  inherited;
+
+  for C := 0 to Count - 1 do
+  begin
+    Element := TSVGPathElement(Items[C]);
+    Element.AddToPath(FPath);
+  end;
+end;
+
+procedure TSVGPath.PrepareMoveLineCurveArc(const ACommand: Char; SL: TStrings);
+var
+  C: Integer;
+  D: Integer;
+  Command: Char;
+begin
+  case ACommand of
+    'M': Command := 'L';
+    'm': Command := 'l';
+  else
+    Command := ACommand;
+  end;
+
+  case Command of
+    'A', 'a':                     D := 7;
+    'C', 'c':                     D := 6;
+    'S', 's', 'Q', 'q':           D := 4;
+    'T', 't', 'M', 'm', 'L', 'l': D := 2;
+    'H', 'h', 'V', 'v':           D := 1;
+  else
+    D := 0;
+  end;
+
+  if (D = 0) or (SL.Count = D + 1) or ((SL.Count - 1) mod D = 1) then
+    Exit;
+
+  for C := SL.Count - D downto (D + 1) do
+  begin
+    if (C - 1) mod D = 0 then
+      SL.Insert(C, Command);
+  end;
+end;
+
+function TSVGPath.SeparateValues(const ACommand: Char;
+  const S: string): TStrings;
+var
+  NumberStr: string;
+  C: Char;
+  HasDot: Boolean;
+  HasExp: Boolean;
+begin
+  NumberStr := '';
+  HasDot := False;
+  HasExp := False;
+
+  Result := TStringList.Create;
+
+  for C in S do
+  begin
+    case C of
+      '.':
+        begin
+          if HasDot then
+          begin
+            HasDot := C = '.';
+            Result.Add(NumberStr);
+            NumberStr := C;
+          end
+          else
+          begin
+            NumberStr := NumberStr + C;
+            HasDot := True;
+          end;
+        end;
+      '0'..'9':
+        begin
+          NumberStr := NumberStr + C;
+        end;
+      '+', '-':
+        begin
+          if NumberStr <> '' then
+          begin
+            if not HasExp then begin
+              Result.Add(NumberStr);
+              HasDot := False;
+            end else
+              NumberStr := NumberStr + C;
+          end;
+          if not HasExp then
+            NumberStr := C;
+        end;
+      'E', 'e':
+        begin
+          HasExp := True;
+          NumberStr := NumberStr + C;
+        end;
+      ' ', #9, #$A, #$D:
+        begin
+          if NumberStr <> '' then
+          begin
+            Result.Add(NumberStr);
+            NumberStr := '';
+            HasDot := False;
+          end;
+        end;
+    end;
+  end;
+  if NumberStr <> '' then
+  begin
+    Result.Add(NumberStr);
+  end;
+
+  Result.Insert(0, ACommand);
+
+  if Result.Count > 0 then
+  begin
+    if ACommand.IsInArray(['M', 'm', 'L', 'l', 'H', 'h', 'V', 'v',
+      'C', 'c', 'S', 's', 'Q', 'q', 'T', 't', 'A', 'a']) then
+    begin
+      PrepareMoveLineCurveArc(ACommand, Result);
+    end
+    else if (ACommand = 'Z') or (ACommand = 'z') then
+    begin
+      while Result.Count > 1 do
+      begin
+        Result.Delete(1);
+      end;
+    end;
+  end;
+end;
+
+function TSVGPath.Split(const S: string): TStrings;
+var
+  Part: string;
+  SL: TStrings;
+  Found: Integer;
+  StartIndex: Integer;
+  SLength: Integer;
+const
+  IDs: array [0..19] of Char = ('M', 'm', 'L', 'l', 'H', 'h', 'V', 'v',
+    'C', 'c', 'S', 's', 'Q', 'q', 'T', 't', 'A', 'a', 'Z', 'z');
+begin
+  Result := TStringList.Create;
+
+  StartIndex := 0;
+  SLength := Length(S);
+  while StartIndex < SLength do
+  begin
+    Found := S.IndexOfAny(IDs, StartIndex + 1);
+    if Found = -1 then
+    begin
+      Found := SLength;
+    end;
+    Part := S.Substring(StartIndex + 1, Found - StartIndex - 1).Trim;
+    SL := SeparateValues(S[StartIndex + 1], Part);
+    Result.AddStrings(SL);
+    SL.Free;
+    StartIndex := Found;
+  end;
+end;
+
+procedure TSVGPath.ReadIn(const Node: IXMLNode);
+var
+  S: string;
+  SL: TStrings;
+  C: Integer;
+
+  Element: TSVGPathElement;
+  LastElement: TSVGPathElement;
+begin
+  inherited;
+
+  LoadString(Node, 'd', S);
+  S := StringReplace(S, ',', ' ', [rfReplaceAll]);
+  SL := Split(S);
+
+  try
+    C := 0;
+    LastElement := nil;
+
+    if SL.Count > 0 then
+      repeat
+        case SL[C][1] of
+          'M', 'm': Element := TSVGPathMove.Create(Self);
+
+          'L', 'l': Element := TSVGPathLine.Create(Self);
+
+          'H', 'h', 'V', 'v': Element := TSVGPathLine.Create(Self);
+
+          'C', 'c': Element := TSVGPathCurve.Create(Self);
+
+          'S', 's', 'Q', 'q': Element := TSVGPathCurve.Create(Self);
+
+          'T', 't': Element := TSVGPathCurve.Create(Self);
+
+          'A', 'a': Element := TSVGPathEllipticArc.Create(Self);
+
+          'Z', 'z': Element := TSVGPathClose.Create(Self);
+
+        else
+          Element := nil;
+        end;
+
+        if Assigned(Element) then
+        begin
+          Element.Read(SL, C, LastElement);
+          LastElement := Element;
+        end;
+        Inc(C);
+      until C = SL.Count;
+  finally
+    SL.Free;
+  end;
+
+  ConstructPath;
+end;
+{$ENDREGION}
+
+{$REGION 'TSVGImage'}
+constructor TSVGImage.Create;
+begin
+  inherited;
+  FImage := nil;
+  FStream := nil;
+end;
+
+function TSVGImage.ObjectBounds(IncludeStroke: Boolean; ApplyTranform: Boolean): TRectF;
+var
+  SW: TFloat;
+begin
+  if IncludeStroke then
+    SW := Max(0, GetStrokeWidth) / 2
+  else
+    SW := 0;
+
+  Result.TopLeft := TPointF.Create(X - SW, Y - SW);
+  Result.BottomRight := TPointF.Create(X + Width + SW, Y + Height + SW);
+
+  if ApplyTranform then begin
+    Result.TopLeft := Transform(Result.TopLeft);
+    Result.BottomRight := Transform(Result.BottomRight);
+  end;
+end;
+
+procedure TSVGImage.Clear;
+begin
+  inherited;
+  FreeAndNil(FImage);
+  FreeAndNil(FStream);
+  FFileName := '';
+end;
+
+procedure TSVGImage.AssignTo(Dest: TPersistent);
+var
+  SA: TStreamAdapter;
+begin
+  if Dest is TSVGImage then
+  begin
+    TSVGImage(Dest).FFileName := FFileName;
+    if Assigned(FStream) then
+    begin
+      TSVGImage(Dest).FStream := TMemoryStream.Create;
+      FStream.Position := 0;
+      TSVGImage(Dest).FStream.LoadFromStream(FStream);
+      TSVGImage(Dest).FStream.Position := 0;
+      SA := TStreamAdapter.Create(TSVGImage(Dest).FStream, soReference);
+      FImage := TGPImage.Create(SA);
+    end
+    else
+    begin
+      TSVGImage(Dest).FStream := TMemoryStream.Create;
+      TSVGImage(Dest).FStream.LoadFromFile(FFileName);
+      TSVGImage(Dest).FStream.Position := 0;
+      SA := TStreamAdapter.Create(TSVGImage(Dest).FStream, soReference);
+      FImage := TGPImage.Create(SA);
+    end;
+  end
+  else
+    inherited;
+end;
+
+procedure TSVGImage.PaintToGraphics(Graphics: TGPGraphics);
+var
+  //ClipPath: TGPGraphicsPath;
+  TGP: TGPMatrix;
+  ImAtt: TGPImageAttributes;
+  ColorMatrix: TColorMatrix;
+
+begin
+  if FImage = nil then
+    Exit;
+
+  {ClipPath := GetClipPath;
+
+  if ClipPath <> nil then
+    Graphics.SetClip(ClipPath);}
+
+  TGP := ToGPMatrix(Matrix);
+  Graphics.SetTransform(TGP);
+  TGP.Free;
+
+  FillChar(ColorMatrix, Sizeof(ColorMatrix), 0);
+  ColorMatrix[0, 0] := 1;
+  ColorMatrix[1, 1] := 1;
+  ColorMatrix[2, 2] := 1;
+  ColorMatrix[3, 3] := GetFillOpacity;
+  ColorMatrix[4, 4] := 1;
+
+  ImAtt := TGPImageAttributes.Create;
+  ImAtt.SetColorMatrix(colorMatrix, ColorMatrixFlagsDefault,
+    ColorAdjustTypeDefault);
+
+  Graphics.DrawImage(FImage, MakeRect(X, Y, Width, Height),
+    0, 0, FImage.GetWidth, FImage.GetHeight, UnitPixel, ImAtt);
+
+  ImAtt.Free;
+
+  Graphics.ResetTransform;
+  Graphics.ResetClip;
+
+  //FreeAndNil(ClipPath);
+end;
+
+procedure TSVGImage.ReadIn(const Node: IXMLNode);
+var
+  S: string;
+  SA: TStreamAdapter;
+
+  {$IF CompilerVersion < 28}
+  Decoder64: TIdDecoderMIME;
+  {$IFEND}
+
+  function IsValid(var S: string): Boolean;
+  var
+    Semicolon: Integer;
+  begin
+    Result := False;
+    if StartsStr('data:', S) then
+    begin
+      S := Copy(S, 6, MaxInt);
+      Semicolon := Pos(';', S);
+      if Semicolon = 0 then
+        Exit;
+      if Copy(S, Semicolon, 8) = ';base64,' then
+      begin
+        S := Copy(S, Semicolon + 8, MaxInt);
+        Result := True;
+      end;
+    end;
+  end;
+
+var
+  SS: TStringStream;
+begin
+  inherited;
+
+  LoadString(Node, 'xlink:href', S);
+  if S = '' then
+    LoadString(Node, 'href', S);
+
+  if IsValid(S) then
+  begin
+    SS := TStringStream.Create(S);
+    try
+      FStream := TMemoryStream.Create;
+      {$IF CompilerVersion > 27}
+      TNetEncoding.Base64.Decode(SS, FStream);
+      {$ELSE}
+        Decoder64 := TIdDecoderMIME.Create(nil);
+        Try
+          Decoder64.DecodeStream(S, FStream);
+        Finally
+          Decoder64.Free;
+        End;
+      {$IFEND}
+      FStream.Position := 0;
+      SA := TStreamAdapter.Create(FStream, soReference);
+      FImage := TGPImage.Create(SA);
+      FImage.GetLastStatus;
+    finally
+      SS.Free;
+    end;
+  end
+  else
+  begin
+    FFileName := S;
+    FStream := TMemoryStream.Create;
+    FStream.LoadFromFile(FFileName);
+    FStream.Position := 0;
+    SA := TStreamAdapter.Create(FStream, soReference);
+    FImage := TGPImage.Create(SA);
+    FImage.GetLastStatus;
+  end;
+end;
+{$ENDREGION}
+
+{$REGION 'TSVGCustomText'}
+constructor TSVGCustomText.Create;
+begin
+  inherited;
+  FDX := 0;
+  FDY := 0;
+end;
+
+procedure TSVGCustomText.BeforePaint(const Graphics: TGPGraphics;
+  const Brush: TGPBrush; const Pen: TGPPen);
+begin
+  inherited;
+  if Assigned(FUnderlinePath) then
+  begin
+    if Assigned(Brush) and (Brush.GetLastStatus = OK) then
+    begin
+      Graphics.FillPath(Brush, FUnderlinePath);
+    end;
+
+    if Assigned(Pen) and (Pen.GetLastStatus = OK) then
+    begin
+      Graphics.DrawPath(Pen, FUnderlinePath);
+    end;
+  end;
+end;
+
+function TSVGCustomText.ObjectBounds(IncludeStroke: Boolean; ApplyTranform: Boolean): TRectF;
+var
+  SW: TFloat;
+begin
+  if IncludeStroke then
+    SW := Max(0, GetStrokeWidth) / 2
+  else
+    SW := 0;
+
+  Result.TopLeft := TPointF.Create(X - SW, Y - FFontHeight - SW);
+  Result.BottomRight := TPointF.Create(X + Width + SW, Y - FFontHeight + Height + SW);
+
+  if ApplyTranform then begin
+    Result.TopLeft := Transform(Result.TopLeft);
+    Result.BottomRight := Transform(Result.BottomRight);
+  end;
+end;
+
+procedure TSVGCustomText.Clear;
+begin
+  inherited;
+  FreeAndNil(FUnderlinePath);
+  FreeAndNil(FStrikeOutPath);
+  FText := '';
+  FFontHeight := 0;
+  FDX := 0;
+  FDY := 0;
+end;
+
+function TSVGCustomText.GetCompleteWidth: TFloat;
+var
+  C: Integer;
+begin
+  Result := Width;
+  for C := 0 to Count - 1 do
+  begin
+    if GetItem(C) is TSVGCustomText then
+    begin
+      Result := Result + TSVGCustomText(GetItem(C)).GetCompleteWidth;
+    end;
+  end;
+end;
+
+function TSVGCustomText.GetFont: TGPFont;
+var
+  FF: TGPFontFamily;
+  FontStyle: Winapi.GDIPAPI.TFontStyle;
+  TD: TTextDecoration;
+//  Font: HFont;
+
+{  function CreateFont: HFont;
+  var
+    LogFont: TLogFont;
+  begin
+    with LogFont do
+    begin
+      lfHeight := Round(GetFont_Size);
+      lfWidth := 0;
+      lfEscapement := 0;
+      lfOrientation := 0;
+      lfWeight := GetFont_Weight;
+
+      lfItalic := GetFont_Style;
+
+      TD := GetText_Decoration;
+
+      if tdUnderLine in TD then
+        lfUnderline := 1
+      else
+        lfUnderline := 0;
+
+      if tdStrikeOut in TD then
+        lfStrikeOut := 1
+      else
+        lfStrikeOut := 0;
+
+      lfCharSet := 1;
+      lfOutPrecision := OUT_DEFAULT_PRECIS;
+      lfClipPrecision := CLIP_DEFAULT_PRECIS;
+      lfQuality := DEFAULT_QUALITY;
+      lfPitchAndFamily := DEFAULT_PITCH;
+      StrPCopy(lfFaceName, GetFont_Name);
+    end;
+    Result := CreateFontIndirect(LogFont);
+  end;}
+
+begin
+  FF := GetFontFamily(GetFontName);
+
+  FontStyle := FontStyleRegular;
+  if GetFontWeight = FW_BOLD then
+    FontStyle := FontStyle or FontStyleBold;
+
+  if GetFontStyle = 1 then
+    FontStyle := FontStyle or FontStyleItalic;
+
+  TD := GetTextDecoration;
+
+  if tdUnderLine in TD then
+    FontStyle := FontStyle or FontStyleUnderline;
+
+  if tdStrikeOut in TD then
+    FontStyle := FontStyle or FontStyleStrikeout;
+
+  FFontHeight := FF.GetCellAscent(FontStyle) / FF.GetEmHeight(FontStyle);
+  FFontHeight := FFontHeight * GetFontSize;
+
+  Result := TGPFont.Create(FF, GetFontSize, FontStyle, UnitPixel);
+  FF.Free;
+end;
+
+function TSVGCustomText.GetFontFamily(const FontName: string): TGPFontFamily;
+var
+  FF: TGPFontFamily;
+  C: Integer;
+  FN: string;
+begin
+  FF := TGPFontFamily.Create(FontName);
+  if FF.GetLastStatus <> OK then
+  begin
+    FreeAndNil(FF);
+
+    C := Pos('-', FontName);
+    if (C <> 0) then
+    begin
+      FN := Copy(FontName, 1, C - 1);
+      FF := TGPFontFamily.Create(FN);
+      if FF.GetLastStatus <> OK then
+        FreeAndNil(FF);
+    end;
+  end;
+  if not Assigned(FF) then
+    FF := TGPFontFamily.Create('Arial');
+
+  Result := FF;
+end;
+
+function TSVGCustomText.IsInTextPath: Boolean;
+var
+  Item: TSVGObject;
+begin
+  Result := True;
+  Item := Self;
+  while Assigned(Item) do
+  begin
+    if Item is TSVGTextPath then
+      Exit;
+    Item := Item.Parent;
+  end;
+  Result := False;
+end;
+
+procedure TSVGCustomText.SetSize;
+var
+  Graphics: TGPGraphics;
+  SF: TGPStringFormat;
+  Font: TGPFont;
+  Rect: TGPRectF;
+  Index: Integer;
+  Previous: TSVGCustomText;
+  DC: HDC;
+begin
+  DC := GetDC(0);
+  Graphics := TGPGraphics.Create(DC);
+
+  Font := GetFont;
+
+  SF := TGPStringFormat.Create(StringFormatFlagsMeasureTrailingSpaces);
+
+  Graphics.MeasureString(FText, -1, Font, MakePoint(0.0, 0), SF, Rect);
+
+  Rect.Width := KerningText.MeasureText(FText, Font);
+
+  SF.Free;
+
+  Graphics.Free;
+  ReleaseDC(0, DC);
+
+  Font.Free;
+
+  FWidth := 0;
+  FHeight := 0;
+
+  if Assigned(FParent) and (FParent is TSVGCustomText) then
+  begin
+    Index := FParent.IndexOf(Self);
+
+    Previous := nil;
+    if (Index > 0) and (FParent[Index - 1] is TSVGCustomText) then
+      Previous := TSVGCustomText(FParent[Index - 1]);
+
+    if (Index = 0) and (FParent is TSVGCustomText) then
+      Previous := TSVGCustomText(FParent);
+
+    if Assigned(Previous) then
+    begin
+      if not FHasX then
+        FX := Previous.X + Previous.GetCompleteWidth;
+
+      if not FHasY then
+        FY := Previous.Y;
+    end;
+  end;
+
+  FX := FX + FDX;
+  FY := FY + FDY;
+
+  FWidth := Rect.Width;
+  FHeight := Rect.Height;
+end;
+
+procedure TSVGCustomText.AfterPaint(const Graphics: TGPGraphics;
+  const Brush: TGPBrush; const Pen: TGPPen);
+begin
+  inherited;
+  if Assigned(FStrikeOutPath) then
+  begin
+    if Assigned(Brush) and (Brush.GetLastStatus = OK) then
+      Graphics.FillPath(Brush, FStrikeOutPath);
+
+    if Assigned(Pen) and (Pen.GetLastStatus = OK) then
+      Graphics.DrawPath(Pen, FStrikeOutPath);
+  end;
+end;
+
+procedure TSVGCustomText.AssignTo(Dest: TPersistent);
+begin
+  inherited;
+  if Dest is TSVGCustomText then
+  begin
+    TSVGCustomText(Dest).FText := FText;
+    TSVGCustomText(Dest).FFontHeight := FFontHeight;
+    TSVGCustomText(Dest).FDX := FDX;
+    TSVGCustomText(Dest).FDY := FDY;
+  end;
+end;
+
+procedure TSVGCustomText.ConstructPath;
+var
+  FF: TGPFontFamily;
+  FontStyle: Winapi.GDIPAPI.TFontStyle;
+  SF: TGPStringFormat;
+  TD: TTextDecoration;
+begin
+  FreeAndNil(FUnderlinePath);
+  FreeAndNil(FStrikeOutPath);
+
+  if IsInTextPath then
+    Exit;
+
+  if FText = '' then
+    Exit;
+
+  inherited;
+
+  FF := GetFontFamily(GetFontName);
+
+  FontStyle := FontStyleRegular;
+  if FFontWeight = FW_BOLD then
+    FontStyle := FontStyle or FontStyleBold;
+
+  if GetFontStyle = 1 then
+    FontStyle := FontStyle or FontStyleItalic;
+
+  TD := GetTextDecoration;
+
+  if tdUnderLine in TD then
+  begin
+    FontStyle := FontStyle or FontStyleUnderline;
+    FUnderlinePath := TGPGraphicsPath.Create;
+  end;
+
+  if tdStrikeOut in TD then
+  begin
+    FontStyle := FontStyle or FontStyleStrikeout;
+    FStrikeOutPath := TGPGraphicsPath.Create;
+  end;
+
+  SF := TGPStringFormat.Create(TGPStringFormat.GenericTypographic);
+  SF.SetFormatFlags(StringFormatFlagsMeasureTrailingSpaces);
+
+  KerningText.AddToPath(FPath, FUnderlinePath, FStrikeOutPath,
+    FText, FF, FontStyle, GetFontSize,
+    MakePoint(X, Y - FFontHeight), SF);
+
+  SF.Free;
+  FF.Free;
+end;
+
+procedure TSVGCustomText.PaintToGraphics(Graphics: TGPGraphics);
+{$IFDEF USE_TEXT}
+var
+  Font: TGPFont;
+  SF: TGPStringFormat;
+  Brush: TGPBrush;
+
+  TGP: TGPMatrix;
+  ClipRoot: TSVGBasic;
+{$ENDIF}
+begin
+  if FText = '' then
+    Exit;
+
+{$IFDEF USE_TEXT}
+  if FClipPath = nil then
+    CalcClipPath;
+
+  try
+    if Assigned(FClipPath) then
+    begin
+      if ClipURI <> '' then
+      begin
+        ClipRoot := TSVGBasic(GetRoot.FindByID(ClipURI));
+        if Assigned(ClipRoot) then
+        begin
+          TGP := ToGPMatrix(ClipRoot.Matrix);
+          Graphics.SetTransform(TGP);
+          TGP.Free;
+        end;
+      end;
+      Graphics.SetClip(FClipPath);
+      Graphics.ResetTransform;
+    end;
+
+    TGP := ToGPMatrix(Matrix);
+    Graphics.SetTransform(TGP);
+    TGP.Free;
+
+    SF := TGPStringFormat.Create(TGPStringFormat.GenericTypographic);
+    SF.SetFormatFlags(StringFormatFlagsMeasureTrailingSpaces);
+
+    Brush := GetFillBrush;
+    if Assigned(Brush) and (Brush.GetLastStatus = OK) then
+    try
+      Font := GetFont;
+      try
+        KerningText.AddToGraphics(Graphics, FText, Font, MakePoint(X, Y - FFontHeight), SF, Brush);
+      finally
+        Font.Free;
+      end;
+    finally
+      Brush.Free;
+    end;
+
+    SF.Free;
+  finally
+    Graphics.ResetTransform;
+    Graphics.ResetClip;
+  end;
+{$ELSE}
+  inherited;
+{$ENDIF}
+end;
+
+procedure TSVGCustomText.ParseNode(const Node: IXMLNode);
+const
+  TAB = #8;
+var
+  LText: TSVGText;
+  TSpan: TSVGTSpan;
+  TextPath: TSVGTextPath;
+begin
+  if Node.NodeName = '#text' then
+  begin
+    LText := TSVGTSpan.Create(Self);
+    LText.Assign(Self);
+    LText.FText := Node.Text;
+    LText.SetSize;
+    LText.ConstructPath;
+  end
+  else if Node.NodeName = 'text' then
+  begin
+    LText := TSVGTSpan.Create(Self);
+    LText.Assign(Self);
+    FillChar(LText.FPureMatrix, SizeOf(LText.FPureMatrix), 0);
+    LText.ReadIn(Node);
+  end
+  else if Node.NodeName = 'tspan' then
+  begin
+    TSpan := TSVGTSpan.Create(Self);
+    TSpan.Assign(Self);
+    FillChar(TSpan.FPureMatrix, SizeOf(TSpan.FPureMatrix), 0);
+    TSpan.ReadIn(Node);
+  end
+  else if Node.NodeName = 'textPath' then
+  begin
+    TextPath := TSVGTextPath.Create(Self);
+    TextPath.Assign(Self);
+    FillChar(TextPath.FPureMatrix, SizeOf(TextPath.FPureMatrix), 0);
+    TextPath.ReadIn(Node);
+  end;
+end;
+
+procedure TSVGCustomText.ReadIn(const Node: IXMLNode);
+begin
+  inherited;
+
+  FHasX := Node.HasAttribute('x');
+  FHasY := Node.HasAttribute('y');
+
+  LoadLengthProperty(Node, 'dx', ltHorz, FDX);
+  LoadLengthProperty(Node, 'dy', ltVert, FDY);
+end;
+
+procedure TSVGCustomText.ReadTextNodes(const Node: IXMLNode);
+var
+  C: Integer;
+begin
+  if (Node.nodeType = TNodeType.ntText) or
+    ((Node.NodeName = 'text') and Node.IsTextElement)
+  then
+  begin
+    FText := Node.Text;
+    SetSize;
+    ConstructPath;
+  end
+  else
+  begin
+    ConstructPath;
+    for C := 0 to Node.childNodes.count - 1 do
+    begin
+      ParseNode(Node.childNodes[C]);
+    end;
+  end;
+end;
+{$ENDREGION}
+
+{$REGION 'TSVGClipPath'}
+procedure TSVGClipPath.PaintToPath(Path: TGPGraphicsPath);
+begin
+end;
+
+procedure TSVGClipPath.PaintToGraphics(Graphics: TGPGraphics);
+begin
+end;
+
+procedure TSVGClipPath.Clear;
+begin
+  inherited;
+  FreeAndNil(FClipPath);
+end;
+
+procedure TSVGClipPath.ConstructClipPath;
+
+  procedure AddPath(SVG: TSVGBasic);
+  var
+    C: Integer;
+  begin
+    SVG.PaintToPath(FClipPath);
+
+    for C := 0 to SVG.Count - 1 do
+      AddPath(TSVGBasic(SVG[C]));
+  end;
+
+begin
+  FClipPath := TGPGraphicsPath.Create;
+  AddPath(Self);
+end;
+
+destructor TSVGClipPath.Destroy;
+begin
+  FreeAndNil(FClipPath);
+  inherited;
+end;
+
+function TSVGClipPath.GetClipPath: TGPGraphicsPath;
+begin
+  if not Assigned(FClipPath) then
+    ConstructClipPath;
+  Result := FClipPath;
+end;
+
+procedure TSVGClipPath.ReadIn(const Node: IXMLNode);
+begin
+  inherited;
+  ReadChildren(Node);
+  Display := tbFalse;
+end;
+{$ENDREGION}
+
+{$REGION 'TSVGTextPath'}
+procedure TSVGTextPath.Clear;
+begin
+  inherited;
+  FOffset := 0;
+  FPathRef := '';
+  FMethod := tpmAlign;
+  FSpacing := tpsAuto;
+end;
+
+procedure TSVGTextPath.ConstructPath;
+var
+  GuidePath: TSVGPath;
+  Position: TFloat;
+  Offset: TFloat;
+  X, Y: TFloat;
+
+  procedure RenderTextElement(const Element: TSVGCustomText);
+  var
+    C: Integer;
+    FF: TGPFontFamily;
+    FontStyle: Winapi.GDIPAPI.TFontStyle;
+    SF: TGPStringFormat;
+    PT: TGPPathText;
+    Matrix: TGPMatrix;
+    Size: TFloat;
+  begin
+    FreeAndNil(Element.FUnderlinePath);
+    FreeAndNil(Element.FStrikeOutPath);
+    FreeAndNil(Element.FPath);
+    if Element.FText <> '' then
+    begin
+      FF := GetFontFamily(Element.GetFontName);
+
+      FontStyle := FontStyleRegular;
+      if Element.FFontWeight = FW_BOLD then
+        FontStyle := FontStyle or FontStyleBold;
+
+      if Element.GetFontStyle = 1 then
+        FontStyle := FontStyle or FontStyleItalic;
+
+      SF := TGPStringFormat.Create(TGPStringFormat.GenericTypographic);
+      SF.SetFormatFlags(StringFormatFlagsMeasureTrailingSpaces);
+
+      PT := TGPPathText.Create(GuidePath.FPath);
+
+      if Element.FPureMatrix.m33 = 1 then
+        Matrix := ToGPMatrix(Element.FPureMatrix)
+      else
+        Matrix := nil;
+
+      X := X + Element.FDX;
+      Y := Y + Element.FDY;
+      if (X <> 0) or (Y <> 0) then
+      begin
+        if not Assigned(Matrix) then
+          Matrix := TGPMatrix.Create;
+        Matrix.Translate(X, Y);
+      end;
+
+      PT.AdditionalMatrix := Matrix;
+      Element.FPath := TGPGraphicsPath2.Create;
+
+      Size := Element.GetFontSize;
+      Position := Position +
+        PT.AddPathText(Element.FPath, Trim(Element.FText), Offset + Position,
+          FF, FontStyle, Size, SF);
+
+      PT.Free;
+
+      Matrix.Free;
+
+      SF.Free;
+      FF.Free;
+    end;
+
+    for C := 0 to Element.Count - 1 do
+      if Element[C] is TSVGCustomText then
+        RenderTextElement(TSVGCustomText(Element[C]));
+  end;
+
+begin
+  inherited;
+
+  GuidePath := nil;
+  if FPathRef <> '' then
+  begin
+    if FPathRef[1] = '#' then
+    begin
+      GuidePath := TSVGPath(GetRoot.FindByID(Copy(FPathRef, 2, MaxInt)));
+    end;
+  end;
+
+  if GuidePath = nil then
+    Exit;
+
+  Offset := 0;
+  if FOffsetIsPercent and (FOffset <> 0) then
+  begin
+    Offset := TGPPathText.GetPathLength(GuidePath.FPath) / 100 * FOffset;
+  end;
+
+  X := FDX;
+  Y := FDY;
+  RenderTextElement(Self);
+end;
+
+procedure TSVGTextPath.ReadIn(const Node: IXMLNode);
+var
+  Value: string;
+begin
+  inherited;
+
+  Value := Style.Values['startOffset'];
+  if Value <> '' then
+  begin
+    FOffsetIsPercent := False;
+    if RightStr(Value, 1) = '%' then
+    begin
+      FOffsetIsPercent := True;
+      Value := LeftStr(Value, Length(Value) - 1);
+    end;
+    FOffset := ParseLength(Value);
+  end;
+
+  Value := Style.Values['method'];
+  if Value = 'stretch' then
+    FMethod := tpmStretch;
+
+  Value := Style.Values['spacing'];
+  if Value = 'exact' then
+    FSpacing := tpsExact;
+
+  LoadString(Node, 'xlink:href', FPathRef);
+  if FPathRef = '' then
+    LoadString(Node, 'href', FPathRef);
+
+  ReadTextNodes(Node);
+end;
+
+procedure TSVGTextPath.ReadTextNodes(const Node: IXMLNode);
+var
+  C: Integer;
+begin
+  if (Node.nodeType = TNodeType.ntText) or Node.IsTextElement then
+  begin
+    FText := Node.Text;
+    SetSize;
+  end
+  else
+  begin
+    for C := 0 to Node.childNodes.Count - 1 do
+    begin
+      ParseNode(Node.childNodes[C]);
+    end;
+  end;
+  ConstructPath;
+end;
+{$ENDREGION}
+
+{$REGION 'TSVGText'}
+procedure TSVGText.ReadIn(const Node: IXMLNode);
+begin
+  inherited;
+
+  ReadTextNodes(Node);
+end;
+{$ENDREGION}
+
+{$REGION 'TSVGTSpan'}
+procedure TSVGTSpan.ReadTextNodes(const Node: IXMLNode);
+begin
+  if Node.IsTextElement then
+    FText := Node.Text;
+  SetSize;
+  ConstructPath;
+end;
+{$ENDREGION}
+
+end.